--- conflicted
+++ resolved
@@ -290,21 +290,12 @@
       .catch (err) ->
         expect(err.message).to.eq("Error: ESOCKETTIMEDOUT")
 
-<<<<<<< HEAD
     it "sets timeout to 10 seconds", ->
       sinon.stub(api.rp, "post").resolves({runId: 'foo'})
 
       api.createRun({})
       .then ->
-        expect(api.rp.post).to.be.calledWithMatch({timeout: 10000})
-=======
-    it "sets timeout to 60 seconds", ->
-      sinon.stub(rp, "post").resolves({runId: 'foo'})
-
-      api.createRun({})
-      .then ->
-        expect(rp.post).to.be.calledWithMatch({timeout: 60000})
->>>>>>> 3bc69ec4
+        expect(api.rp.post).to.be.calledWithMatch({timeout: 60000})
 
     it "tags errors", ->
       nock("http://localhost:1234")
@@ -399,24 +390,14 @@
       .catch (err) ->
         expect(err.message).to.eq("Error: ESOCKETTIMEDOUT")
 
-<<<<<<< HEAD
-    it "sets timeout to 10 seconds", ->
+    it "sets timeout to 60 seconds", ->
       sinon.stub(api.rp, "post").resolves({
         instanceId: "instanceId123"
-=======
-    it "sets timeout to 60 seconds", ->
-      sinon.stub(rp, "post").returns({
-        promise: -> Promise.resolve({ instanceId: "instanceId123" })
->>>>>>> 3bc69ec4
       })
 
       api.createInstance({})
       .then ->
-<<<<<<< HEAD
-        expect(api.rp.post).to.be.calledWithMatch({timeout: 10000})
-=======
-        expect(rp.post).to.be.calledWithMatch({timeout: 60000})
->>>>>>> 3bc69ec4
+        expect(api.rp.post).to.be.calledWithMatch({timeout: 60000})
 
     it "tags errors", ->
       nock("http://localhost:1234")
@@ -502,21 +483,12 @@
       .catch (err) ->
         expect(err.message).to.eq("Error: ESOCKETTIMEDOUT")
 
-<<<<<<< HEAD
-    it "sets timeout to 10 seconds", ->
+    it "sets timeout to 60 seconds", ->
       sinon.stub(api.rp, "put").resolves()
 
       api.updateInstance({})
       .then ->
-        expect(api.rp.put).to.be.calledWithMatch({timeout: 10000})
-=======
-    it "sets timeout to 60 seconds", ->
-      sinon.stub(rp, "put").resolves()
-
-      api.updateInstance({})
-      .then ->
-        expect(rp.put).to.be.calledWithMatch({timeout: 60000})
->>>>>>> 3bc69ec4
+        expect(api.rp.put).to.be.calledWithMatch({timeout: 60000})
 
     it "tags errors", ->
       nock("http://localhost:1234")
@@ -591,21 +563,12 @@
       .catch (err) ->
         expect(err.message).to.eq("Error: ESOCKETTIMEDOUT")
 
-<<<<<<< HEAD
-    it "sets timeout to 10 seconds", ->
+    it "sets timeout to 60 seconds", ->
       sinon.stub(api.rp, "put").resolves()
 
       api.updateInstanceStdout({})
       .then ->
-        expect(api.rp.put).to.be.calledWithMatch({timeout: 10000})
-=======
-    it "sets timeout to 60 seconds", ->
-      sinon.stub(rp, "put").resolves()
-
-      api.updateInstanceStdout({})
-      .then ->
-        expect(rp.put).to.be.calledWithMatch({timeout: 60000})
->>>>>>> 3bc69ec4
+        expect(api.rp.put).to.be.calledWithMatch({timeout: 60000})
 
     it "tags errors", ->
       nock("http://localhost:1234")
