--- conflicted
+++ resolved
@@ -65,17 +65,12 @@
 extensionBg = appData.path("web-extension", "background.js")
 
 module.exports = {
-<<<<<<< HEAD
   ensureProfileDir: (name) ->
     fs.ensureDirAsync(path.join(profiles, name))
 
-  getProfileDir: (name) ->
-    path.join(profiles, name)
-=======
   copyExtension
 
   getProfileDir
->>>>>>> 797673d7
 
   getExtensionDir
 
