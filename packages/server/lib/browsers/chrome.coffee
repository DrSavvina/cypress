--- conflicted
+++ resolved
@@ -100,8 +100,6 @@
 module.exports = {
   _normalizeArgExtensions
 
-<<<<<<< HEAD
-=======
   _removeRootExtension
 
   _writeExtension: (browserName, isTextTerminal, proxyUrl, socketIoRoute) ->
@@ -118,7 +116,6 @@
         fs.writeFileAsync(extensionBg, str)
       .return(extensionDest)
 
->>>>>>> 797673d7
   _getArgs: (options = {}) ->
     _.defaults(options, {
       browser: {}
@@ -163,9 +160,6 @@
         ## before launching the browser every time
         utils.ensureCleanCache(browserName, isTextTerminal),
 
-<<<<<<< HEAD
-        utils.writeExtension(options.proxyUrl, options.socketIoRoute)
-=======
         pluginsBeforeBrowserLaunch(options.browser, args)
       ])
     .spread (cacheDir, args) =>
@@ -178,7 +172,6 @@
         ),
 
         _removeRootExtension(),
->>>>>>> 797673d7
       ])
       .spread (extDest) ->
         ## normalize the --load-extensions argument by
