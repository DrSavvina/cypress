--- conflicted
+++ resolved
@@ -850,14 +850,6 @@
 
     screenshots = []
 
-<<<<<<< HEAD
-    browserCanBeRecorded = (name) ->
-      name is "electron" and isHeadless
-
-    if video and browserCanBeRecorded(browserName)
-      if not videosFolder
-        throw new Error("Missing videoFolder for recording")
-=======
     ## we know we're done running headlessly
     ## when the renderer has connected and
     ## finishes running all of the tests.
@@ -872,7 +864,6 @@
       if browserCanBeRecorded(browser)
         if not videosFolder
           throw new Error("Missing videoFolder for recording")
->>>>>>> 9d455545
 
       name  = path.join(videosFolder, spec.name + ".mp4")
       cname = path.join(videosFolder, spec.name + "-compressed.mp4")
@@ -883,26 +874,19 @@
     ## we're using an event emitter interface
     ## to gracefully handle this in promise land
 
-<<<<<<< HEAD
     Promise.try ->
       serverEvents.execute("spec:start", spec)
     .then =>
       if video
-        if browserCanBeRecorded(browserName)
+        if browserCanBeRecorded(browser)
           @createRecording(name)
         else
           console.log("")
 
-          if browserName is "electron" and isHeaded
+          if browser.name is "electron" and isHeaded
             errors.warning("CANNOT_RECORD_VIDEO_HEADED")
           else
-            errors.warning("CANNOT_RECORD_VIDEO_FOR_THIS_BROWSER", browserName)
-=======
-        if browser.name is "electron" and isHeaded
-          errors.warning("CANNOT_RECORD_VIDEO_HEADED")
-        else
-          errors.warning("CANNOT_RECORD_VIDEO_FOR_THIS_BROWSER", browser.name)
->>>>>>> 9d455545
+            errors.warning("CANNOT_RECORD_VIDEO_FOR_THIS_BROWSER", browser.name)
 
     .then (props = {}) =>
       ## extract the started + ended promises from recording
