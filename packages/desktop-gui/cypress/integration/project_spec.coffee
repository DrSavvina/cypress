--- conflicted
+++ resolved
@@ -48,7 +48,6 @@
         cy.wrap(@ipc.openProject).should("be.called")
         cy.shouldBeOnProjectSpecs()
 
-<<<<<<< HEAD
   describe "opening", ->
     beforeEach ->
       @openProject = @util.deferred()
@@ -59,100 +58,6 @@
       cy.get(".loader")
       cy.contains("Opening project...")
 
-  describe "warnings", ->
-    beforeEach ->
-      @start()
-      cy.shouldBeOnProjectSpecs().then =>
-        @ipc.onProjectWarning.yield(null, {type: "NOT_GOOD_BUT_NOT_TOO_BAD", name: "Fairly serious warning", message: "Some warning\nmessage"})
-
-    it "shows warning", ->
-      cy.get(".alert-warning")
-        .should("be.visible")
-        .should("contain", "Some warning")
-
-    it "can dismiss the warning", ->
-      cy.get(".alert-warning button").click()
-      cy.get(".alert-warning").should("not.exist")
-
-    it "stays dismissed after receiving same warning again", ->
-      cy.get(".alert-warning button").click()
-      cy.get(".alert-warning").should("not.exist").then =>
-        @ipc.onProjectWarning.yield(null, {type: "NOT_GOOD_BUT_NOT_TOO_BAD", name: "Fairly serious warning", message: "Some warning\nmessage"})
-      cy.get(".alert-warning").should("not.exist")
-
-    it "shows new, different warning after dismissing old warning", ->
-      cy.get(".alert-warning button").click()
-      cy.get(".alert-warning").should("not.exist").then =>
-        @ipc.onProjectWarning.yield(null, {type: "PRETTY_BAD_WARNING", name: "Totally serious warning", message: "Some warning\nmessage"})
-      cy.get(".alert-warning").should("be.visible")
-
-  describe "errors", ->
-    beforeEach ->
-      @err = {
-        message: "Port '2020' is already in use."
-        name: "Error"
-        port: 2020
-        portInUse: true
-        stack: "[object Object]↵  at Object.API.get (/Users/jennifer/Dev/Projects/cypress-app/lib/errors.coffee:55:15)↵  at Object.wrapper [as get] (/Users/jennifer/Dev/Projects/cypress-app/node_modules/lodash/lodash.js:4414:19)↵  at Server.portInUseErr (/Users/jennifer/Dev/Projects/cypress-app/lib/server.coffee:58:16)↵  at Server.onError (/Users/jennifer/Dev/Projects/cypress-app/lib/server.coffee:86:19)↵  at Server.g (events.js:273:16)↵  at emitOne (events.js:90:13)↵  at Server.emit (events.js:182:7)↵  at emitErrorNT (net.js:1253:8)↵  at _combinedTickCallback (internal/process/next_tick.js:74:11)↵  at process._tickDomainCallback (internal/process/next_tick.js:122:9)↵From previous event:↵    at fn (file:///Users/jennifer/Dev/Projects/cypress-core-desktop-gui/dist/app.js:57919:14)↵    at Object.appIpc [as ipc] (file:///Users/jennifer/Dev/Projects/cypress-core-desktop-gui/dist/app.js:57939:10)↵    at openProject (file:///Users/jennifer/Dev/Projects/cypress-core-desktop-gui/dist/app.js:59135:24)↵    at new Project (file:///Users/jennifer/Dev/Projects/cypress-core-desktop-gui/dist/app.js:58848:34)↵    at ReactCompositeComponentMixin._constructComponentWithoutOwner (file:///Users/jennifer/Dev/Projects/cypress-core-desktop-gui/dist/app.js:44052:27)↵    at ReactCompositeComponentMixin._constructComponent (file:///Users/jennifer/Dev/Projects/cypress-core-desktop-gui/dist/app.js:44034:21)↵    at ReactCompositeComponentMixin.mountComponent (file:///Users/jennifer/Dev/Projects/cypress-core-desktop-gui/dist/app.js:43953:21)↵    at Object.ReactReconciler.mountComponent (file:///Users/jennifer/Dev/Projects/cypress-core-desktop-gui/dist/app.js:51315:35)↵    at ReactCompositeComponentMixin.performInitialMount (file:///Users/jennifer/Dev/Projects/cypress-core-desktop-gui/dist/app.js:44129:34)↵    at ReactCompositeComponentMixin.mountComponent (file:///Users/jennifer/Dev/Projects/cypress-core-desktop-gui/dist/app.js:44016:21)↵    at Object.ReactReconciler.mountComponent (file:///Users/jennifer/Dev/Projects/cypress-core-desktop-gui/dist/app.js:51315:35)↵    at ReactDOMComponent.ReactMultiChild.Mixin._mountChildAtIndex (file:///Users/jennifer/Dev/Projects/cypress-core-desktop-gui/dist/app.js:50247:40)↵    at ReactDOMComponent.ReactMultiChild.Mixin._updateChildren (file:///Users/jennifer/Dev/Projects/cypress-core-desktop-gui/dist/app.js:50163:43)↵    at ReactDOMComponent.ReactMultiChild.Mixin.updateChildren (file:///Users/jennifer/Dev/Projects/cypress-core-desktop-gui/dist/app.js:50123:12)↵    at ReactDOMComponent.Mixin._updateDOMChildren (file:///Users/jennifer/Dev/Projects/cypress-core-desktop-gui/dist/app.js:45742:12)↵    at ReactDOMComponent.Mixin.updateComponent (file:///Users/jennifer/Dev/Projects/cypress-core-desktop-gui/dist/app.js:45571:10)↵    at ReactDOMComponent.Mixin.receiveComponent (file:///Users/jennifer/Dev/Projects/cypress-core-desktop-gui/dist/app.js:45527:10)↵    at Object.ReactReconciler.receiveComponent (file:///Users/jennifer/Dev/Projects/cypress-core-desktop-gui/dist/app.js:51396:22)↵    at ReactCompositeComponentMixin._updateRenderedComponent (file:///Users/jennifer/Dev/Projects/cypress-core-desktop-gui/dist/app.js:44547:23)"
-        type: "PORT_IN_USE_SHORT"
-      }
-
-    it "displays normal error message", ->
-      @ipc.openProject.rejects(@err)
-      @start()
-      cy
-        .get(".error")
-          .should("contain", @err.message)
-
-    it "displays error message with html escaped", ->
-      @err.message = "Error reading from: <span class='ansi-blur-gf'>/Users/cypress.json</span><br /><br /> <span class=ansi-yellow-fg'>SyntaxError</span>"
-      @ipc.openProject.rejects(@err)
-      @start()
-      cy
-        .get(".error")
-          .should("contain", "Error reading from: /Users/cypress.json")
-          .should("not.contain", "<span")
-
-    it "displays Port in Use instructions on err", ->
-      @ipc.openProject.rejects(@err)
-      @start()
-      cy
-        .get(".error")
-          .should("contain", @err.message)
-          .and("contain", "To fix")
-
-    it "displays miscellaneous project error", ->
-      cy.stub(@ipc, "onProjectError").yields(null, @err)
-      @start()
-      cy
-        .get(".error")
-          .should("contain", @err.message)
-          .and("contain", "To fix")
-
-    it "word wraps long error message plus update bar", ->
-      @updaterCheck.resolve("1.3.4")
-      @longErrMessage = "Morbileorisus,portaacconsecteturac,vestibulumateros.Nullamquisrisusegeturnamollis ornare vel eu leo. Donec sed odio dui. Nullam quis risus eget urna mollis ornare vel eu leo. Etiam porta sem malesuada magna mollis euismod. Maecenas faucibus mollis interdum. Nullam id dolor id nibh ultricies vehicula ut id elit. Lorem ipsum dolor sit amet, consectetur adipiscing elit. Nullam id dolor id nibh ultricies vehicula ut id elit. Vestibulum id ligula porta felis euismod semper. Vestibulum id ligula porta felis euismod semper.Praesent commodo cursus magna, vel scelerisque nisl consectetur et. Nullam id dolor id nibh ultricies vehicula ut id elit. Cum sociis natoque penatibus et magnis dis parturient montes, nascetur ridiculus mus. Duis mollis, est non commodo luctus, nisi erat porttitor ligula, eget lacinia odio sem nec elit. Donec id elit non mi porta gravida at eget metus. Morbi leo risus, porta ac consectetur ac, vestibulum at eros. Cras justo odio, dapibus ac facilisis in, egestas eget quam.Duis mollis, est non commodo luctus, nisi erat porttitor ligula, eget lacinia odio sem nec elit. Morbi leo risus, porta ac consectetur ac, vestibulum at eros. Praesent commodo cursus magna, vel scelerisque nisl consectetur et. Morbi leo risus, porta ac consectetur ac, vestibulum at eros. Maecenas faucibus mollis interdum. Etiam porta sem malesuada magna mollis euismod."
-      @ipc.openProject.rejects({name: "Error", message: @longErrMessage, stack: "[object Object]↵"})
-      @start()
-
-      cy
-        .get("#updates-available").should("be.visible")
-        .contains("New updates are available")
-
-      cy
-        .get(".error")
-        .and("contain", @longErrMessage)
-
-    it "re-opens project on click of 'Try again' button", ->
-      @ipc.openProject.rejects(@err)
-      @start()
-      cy
-        .get(".error").contains("Try Again").click().should =>
-          expect(@ipc.closeProject).to.be.called
-          expect(@ipc.openProject).to.be.called
-
-=======
->>>>>>> e2705e96
   describe "polling", ->
     beforeEach ->
       @ipc.getProjectStatus.resolves(@projectStatuses[0])
