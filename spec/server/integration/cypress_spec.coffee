require("../spec_helper")

_        = require("lodash")
os       = require("os")
cp       = require("child_process")
path     = require("path")
http     = require("http")
Promise  = require("bluebird")
electron = require("electron")
inquirer = require("inquirer")
extension = require("@cypress/core-extension")
Fixtures = require("../helpers/fixtures")
pkg      = require("#{root}package.json")
git      = require("#{root}lib/util/git")
bundle   = require("#{root}lib/util/bundle")
ciProvider = require("#{root}lib/util/ci_provider")
settings = require("#{root}lib/util/settings")
Events   = require("#{root}lib/electron/handlers/events")
project  = require("#{root}lib/electron/handlers/project")
Renderer = require("#{root}lib/electron/handlers/renderer")
ci       = require("#{root}lib/modes/ci")
headed   = require("#{root}lib/modes/headed")
headless = require("#{root}lib/modes/headless")
api      = require("#{root}lib/api")
user     = require("#{root}lib/user")
config   = require("#{root}lib/config")
cache    = require("#{root}lib/cache")
errors   = require("#{root}lib/errors")
cypress  = require("#{root}lib/cypress")
Project  = require("#{root}lib/project")
Server   = require("#{root}lib/server")
Reporter = require("#{root}lib/reporter")
launcher = require("#{root}lib/launcher")
Watchers = require("#{root}lib/watchers")

describe "lib/cypress", ->
  beforeEach ->
    @timeout(5000)

    cache.removeSync()

    Fixtures.scaffold()
    @todosPath    = Fixtures.projectPath("todos")
    @pristinePath = Fixtures.projectPath("pristine")
    @idsPath      = Fixtures.projectPath("ids")

    ## force cypress to call directly into main without
    ## spawning a separate process
    @sandbox.stub(cypress, "isCurrentlyRunningElectron").returns(true)
    @sandbox.stub(extension, "setHostAndPath").resolves()
    @sandbox.stub(launcher, "getBrowsers").resolves([])
    @sandbox.stub(process, "exit")
    @sandbox.spy(errors, "log")

    @expectExitWith = (code) =>
      expect(process.exit).to.be.calledWith(code)

    @expectExitWithErr = (type, msg) ->
      expect(errors.log).to.be.calledWithMatch({type: type})
      expect(process.exit).to.be.calledWith(1)
      if msg
        err = errors.log.getCall(0).args[0]
        expect(err.message).to.include(msg)

  afterEach ->
    Fixtures.remove()

    ## make sure every project
    ## we spawn is closed down
    project.close()

  context "--get-key", ->
    it "writes out key and exits on success", ->
      Promise.all([
        user.set({name: "brian", sessionToken: "session-123"}),

        Project.add(@todosPath)
        .then =>
          Project.id(@todosPath)
        .then (id) =>
          @projectId = id
      ])
      .then =>
        @sandbox.spy(console, "log")
        @sandbox.stub(api, "getProjectToken")
          .withArgs(@projectId, "session-123")
          .resolves("new-key-123")

        cypress.start(["--get-key", "--project=#{@todosPath}"])
      .then =>
        expect(console.log).to.be.calledWith("new-key-123")
        @expectExitWith(0)

    it "logs error and exits when user isn't logged in", ->
      user.set({})
      .then =>
        cypress.start(["--get-key", "--project=#{@todosPath}"])
      .then =>
        @expectExitWithErr("NOT_LOGGED_IN")

    it "logs error and exits when project does not have an id", ->
      user.set({sessionToken: "session-123"})
      .then =>
        cypress.start(["--get-key", "--project=#{@pristinePath}"])
      .then =>
        @expectExitWithErr("NO_PROJECT_ID", @pristinePath)

    it "logs error and exits when project could not be found at the path", ->
      user.set({sessionToken: "session-123"})
      .then =>
        cypress.start(["--get-key", "--project=path/to/no/project"])
      .then =>
        @expectExitWithErr("NO_PROJECT_FOUND_AT_PROJECT_ROOT", "path/to/no/project")

    it "logs error and exits when project token cannot be fetched", ->
      Promise.all([
        user.set({sessionToken: "session-123"}),

        Project.add(@todosPath)
        .then =>
          Project.id(@todosPath)
        .then (id) =>
          @projectId = id
      ])
      .then =>
        @sandbox.stub(api, "getProjectToken")
          .withArgs(@projectId, "session-123")
          .rejects(new Error)

        cypress.start(["--get-key", "--project=#{@todosPath}"])
      .then =>
        @expectExitWithErr("CANNOT_FETCH_PROJECT_TOKEN")

  context "--new-key", ->
    it "writes out key and exits on success", ->
      Promise.all([
        user.set({name: "brian", sessionToken: "session-123"}),

        Project.add(@todosPath)
        .then =>
          Project.id(@todosPath)
        .then (id) =>
          @projectId = id
      ])
      .then =>
        @sandbox.spy(console, "log")
        @sandbox.stub(api, "updateProjectToken")
          .withArgs(@projectId, "session-123")
          .resolves("new-key-123")

        cypress.start(["--new-key", "--project=#{@todosPath}"])
      .then =>
        expect(console.log).to.be.calledWith("new-key-123")
        @expectExitWith(0)

    it "logs error and exits when user isn't logged in", ->
      user.set({})
      .then =>
        cypress.start(["--new-key", "--project=#{@todosPath}"])
      .then =>
        @expectExitWithErr("NOT_LOGGED_IN")

    it "logs error and exits when project does not have an id", ->
      user.set({sessionToken: "session-123"})
      .then =>
        cypress.start(["--new-key", "--project=#{@pristinePath}"])
      .then =>
        @expectExitWithErr("NO_PROJECT_ID", @pristinePath)

    it "logs error and exits when project could not be found at the path", ->
      user.set({sessionToken: "session-123"})
      .then =>
        cypress.start(["--new-key", "--project=path/to/no/project"])
      .then =>
        @expectExitWithErr("NO_PROJECT_FOUND_AT_PROJECT_ROOT", "path/to/no/project")

    it "logs error and exits when project token cannot be fetched", ->
      Promise.all([
        user.set({sessionToken: "session-123"}),

        Project.add(@todosPath)
        .then =>
          Project.id(@todosPath)
        .then (id) =>
          @projectId = id
      ])
      .then =>
        @sandbox.stub(api, "updateProjectToken")
          .withArgs(@projectId, "session-123")
          .rejects(new Error)

        cypress.start(["--new-key", "--project=#{@todosPath}"])
      .then =>
        @expectExitWithErr("CANNOT_CREATE_PROJECT_TOKEN")

  context "--run-project", ->
    beforeEach ->
      @sandbox.stub(electron.app, "on").withArgs("ready").yieldsAsync()
      @sandbox.stub(headless, "waitForSocketConnection")
      @sandbox.stub(headless, "createRenderer")
      @sandbox.stub(headless, "waitForTestsToFinishRunning").resolves({failures: 0})
<<<<<<< HEAD
=======
      @sandbox.stub(git, "_getRemoteOrigin").resolves("remoteOrigin")
      @sandbox.spy(api, "updateProject")
>>>>>>> 66c6a9f3

    it "runs project headlessly and exits with exit code 0", ->
      Project.add(@todosPath)
      .then =>
        cypress.start(["--run-project=#{@todosPath}"])
      .delay(200)
      .then =>
        expect(headless.createRenderer).to.be.calledWith("http://localhost:8888/__/#/tests/__all")
        @expectExitWith(0)

    it "runs project headlessly and exits with exit code 10", ->
      headless.waitForTestsToFinishRunning.resolves({failures: 10})

      Project.add(@todosPath)
      .then =>
        cypress.start(["--run-project=#{@todosPath}"])
      .delay(200)
      .then =>
        expect(headless.createRenderer).to.be.calledWith("http://localhost:8888/__/#/tests/__all")
        @expectExitWith(10)

<<<<<<< HEAD
    it "does not generate a project id even if missing one", ->
      @sandbox.stub(api, "createProject")
=======
    it "generates a project id if missing one", ->
      @sandbox.stub(api, "createProject").withArgs("pristine", "remoteOrigin", "session-123").resolves("pristine-id-123")
>>>>>>> 66c6a9f3

      Promise.all([
        user.set({sessionToken: "session-123"}),

        Project.add(@pristinePath)
      ])
      .then =>
        cypress.start(["--run-project=#{@pristinePath}"])
      .then =>
        @expectExitWith(0)
      .then =>
        expect(api.createProject).not.to.be.called

<<<<<<< HEAD
=======
    it "does not generate project id when not logged in", ->
      @sandbox.stub(api, "createProject").withArgs("pristine", "remoteOrigin", "session-123").rejects(new Error)

      Project.add(@pristinePath)
      .then =>
        cypress.start(["--run-project=#{@pristinePath}"])
      .then =>
        Promise.delay(200)
      .then =>
>>>>>>> 66c6a9f3
        Project(@pristinePath).getProjectId()
        .then ->
          throw new Error("should have caught error but didnt")
        .catch (err) ->
          expect(err.type).to.eq("NO_PROJECT_ID")
<<<<<<< HEAD
=======
      .then =>
        @expectExitWith(0)

    it "does not error when getting a creating a project id fails", ->
      @sandbox.stub(api, "createProject").withArgs("pristine", "remoteOrigin", "session-123").rejects(new Error)

      Project.add(@pristinePath)
      .then =>
        cypress.start(["--run-project=#{@pristinePath}"])
      .delay(200)
      .then =>
        @expectExitWith(0)
>>>>>>> 66c6a9f3

    it "runs project by specific spec and exits with status 0", ->
      Project.add(@todosPath)
      .then =>
        cypress.start(["--run-project=#{@todosPath}", "--spec=tests/test2.coffee"])
      .then =>
        expect(headless.createRenderer).to.be.calledWith("http://localhost:8888/__/#/tests/integration/test2.coffee")
        @expectExitWith(0)

    it "runs project by specific spec with default configuration", ->
      Project.add(@idsPath)
      .then =>
        cypress.start(["--run-project=#{@idsPath}", "--spec=cypress/integration/bar.js", "--config", "port=2020"])
      .then =>
        expect(headless.createRenderer).to.be.calledWith("http://localhost:2020/__/#/tests/integration/bar.js")
        @expectExitWith(0)

    it "runs project by specific absolute spec and exits with status 0", ->
      Project.add(@todosPath)
      .then =>
        cypress.start(["--run-project=#{@todosPath}", "--spec=#{@todosPath}/tests/test2.coffee"])
      .then =>
        expect(headless.createRenderer).to.be.calledWith("http://localhost:8888/__/#/tests/integration/test2.coffee")
        @expectExitWith(0)

    it "scaffolds out integration and example_spec if they do not exist when not headless", ->
      Promise.all([
        config.get(@pristinePath).then (@cfg) =>

        Project.add(@pristinePath)
      ])
      .then =>
        fs.statAsync(@cfg.integrationFolder)
        .then ->
          throw new Error("integrationFolder should not exist!")
        .catch =>
          cypress.start(["--run-project=#{@pristinePath}", "--no-headless"])
        .then =>
          fs.statAsync(@cfg.integrationFolder)
        .then =>
          fs.statAsync path.join(@cfg.integrationFolder, "example_spec.js")

    it "does not scaffolds out when headless", ->
      Promise.all([
        config.get(@pristinePath).then (@cfg) =>

        Project.add(@pristinePath)
      ])
      .then =>
        fs.statAsync(@cfg.integrationFolder)
        .then ->
          throw new Error("integrationFolder should not exist!")
        .catch {code: "ENOENT"}, =>
          cypress.start(["--run-project=#{@pristinePath}"])
        .then =>
          fs.statAsync(@cfg.integrationFolder)
        .then ->
          throw new Error("integrationFolder should not exist!")
        .catch {code: "ENOENT"}, =>

    it "scaffolds out fixtures + files if they do not exist", ->
      Promise.all([
        config.get(@pristinePath).then (@cfg) =>

        Project.add(@pristinePath)
      ])
      .then =>
        fs.statAsync(@cfg.fixturesFolder)
        .then ->
          throw new Error("fixturesFolder should not exist!")
        .catch =>
          cypress.start(["--run-project=#{@pristinePath}", "--no-headless"])
        .then =>
          fs.statAsync(@cfg.fixturesFolder)
        .then =>
          fs.statAsync path.join(@cfg.fixturesFolder, "example.json")

    it "scaffolds out support + files if they do not exist", ->
      supportFolder = path.join(@pristinePath, "cypress/support")

      Promise.all([
        config.get(@pristinePath).then (@cfg) =>

        Project.add(@pristinePath)
      ])
      .then =>
        fs.statAsync(supportFolder)
        .then ->
          throw new Error("supportFolder should not exist!")
        .catch {code: "ENOENT"}, =>
          cypress.start(["--run-project=#{@pristinePath}", "--no-headless"])
        .then =>
          fs.statAsync(supportFolder)
        .then =>
          fs.statAsync path.join(supportFolder, "index.js")
        .then =>
          fs.statAsync path.join(supportFolder, "commands.js")
        .then =>
          fs.statAsync path.join(supportFolder, "defaults.js")

    it "removes fixtures when they exist and fixturesFolder is false", (done) ->
      Promise.all([
        config.get(@idsPath).then (@cfg) =>

        Project.add(@idsPath)
      ])
      .then =>
        fs.statAsync(@cfg.fixturesFolder)
      .then =>
        settings.read(@idsPath)
      .then (json) =>
        json.fixturesFolder = false
        settings.write(@idsPath, json)
      .then =>
        cypress.start(["--run-project=#{@idsPath}"])
      .then =>
        fs.statAsync(@cfg.fixturesFolder)
        .then ->
          throw new Error("fixturesFolder should not exist!")
        .catch -> done()

    it "does not watch supportFile when headless", ->
      shouldWatch = @sandbox.spy(bundle, "shouldWatch")

      cypress.start(["--run-project=#{@pristinePath}"])
      .then =>
        expect(shouldWatch).not.to.be.called

    it "does watch supportFile when not headless", ->
      shouldWatch = @sandbox.spy(bundle, "shouldWatch")
      watchBundle = @sandbox.spy(Watchers.prototype, "watchBundle")

      cypress.start(["--run-project=#{@pristinePath}", "--no-headless"])
      .then =>
        expect(watchBundle).to.be.calledWith("cypress/support/index.js")
        expect(shouldWatch).to.have.always.returned(true)

    it "runs project headlessly and displays gui", ->
      Project.add(@todosPath)
      .then =>
        cypress.start(["--run-project=#{@todosPath}", "--show-headless-gui"])
      .then =>
        expect(headless.createRenderer).to.be.calledWith("http://localhost:8888/__/#/tests/__all", "http://localhost:8888", true)
        @expectExitWith(0)

    it "turns on reporting", ->
      @sandbox.spy(Reporter, "create")

      Project.add(@todosPath)
      .then =>
        cypress.start(["--run-project=#{@todosPath}"])
      .then  =>
        expect(Reporter.create).to.be.calledWith("spec")
        @expectExitWith(0)

    it "can change the reporter to nyan", ->
      @sandbox.spy(Reporter, "create")

      Project.add(@todosPath)
      .then =>
        cypress.start(["--run-project=#{@todosPath}", "--reporter=nyan"])
      .then  =>
        expect(Reporter.create).to.be.calledWith("nyan")
        @expectExitWith(0)

    it "can change the reporter with cypress.json", ->
      @sandbox.spy(Reporter, "create")

      Promise.all([
        config.get(@idsPath).then (@cfg) =>

        Project.add(@idsPath)
      ])
      .then =>
        settings.read(@idsPath)
      .then (json) =>
        json.reporter = "dot"
        settings.write(@idsPath, json)
      .then =>
        cypress.start(["--run-project=#{@idsPath}"])
      .then =>
        expect(Reporter.create).to.be.calledWith("dot")
        @expectExitWith(0)

    it "runs tests even when user isn't logged in", ->
      Promise.all([
        user.set({}),

        Project.add(@todosPath)
      ])
      .then =>
        cypress.start(["--run-project=#{@todosPath}"])
      .then =>
        @expectExitWith(0)

    it "logs error when supportFile doesn't exist", ->
      Promise.all([
        settings.write(@idsPath, {supportFile: "/does/not/exist"})

        Project.add(@idsPath)
      ])
      .then =>
        cypress.start(["--run-project=#{@idsPath}"])
      .then =>
        @expectExitWithErr("SUPPORT_FILE_NOT_FOUND", "Your supportFile is set to '/does/not/exist',")

    it "logs error and exits when spec file was specified and does not exist", ->
      Project.add(@todosPath)
      .then =>
        cypress.start(["--run-project=#{@todosPath}", "--spec=path/to/spec"])
      .then =>
        @expectExitWithErr("SPEC_FILE_NOT_FOUND", "#{@todosPath}/path/to/spec")

    it "logs error and exits when spec absolute file was specified and does not exist", ->
      Project.add(@todosPath)
      .then =>
        cypress.start(["--run-project=#{@todosPath}", "--spec=#{@todosPath}/tests/path/to/spec"])
      .then =>
        @expectExitWithErr("SPEC_FILE_NOT_FOUND", "#{@todosPath}/tests/path/to/spec")

    it "logs error and exits when project has cypress.json syntax error", ->
      Promise.all([
        user.set({name: "brian", sessionToken: "session-123"}),

        Project.add(@todosPath)
      ])
      .then =>
        fs.writeFileAsync(@todosPath + "/cypress.json", "{'foo': 'bar}")
      .then =>
        cypress.start(["--run-project=#{@todosPath}"])
      .then =>
        @expectExitWithErr("ERROR_READING_FILE", @todosPath)

    it "logs error and exits when project has cypress.env.json syntax error", ->
      Promise.all([
        user.set({name: "brian", sessionToken: "session-123"}),

        Project.add(@todosPath)
      ])
      .then =>
        fs.writeFileAsync(@todosPath + "/cypress.env.json", "{'foo': 'bar}")
      .then =>
        cypress.start(["--run-project=#{@todosPath}"])
      .then =>
        @expectExitWithErr("ERROR_READING_FILE", @todosPath)

    ## TODO: make sure we have integration tests around this
    ## for headed projects!
    ## also make sure we test the rest of the integration functionality
    ## for headed errors! <-- not unit tests, but integration tests!
    it "logs error and exits when project folder has read permissions only and cannot write cypress.json", ->
      permissionsPath = path.resolve("./permissions")

      @sandbox.stub(inquirer, "prompt").yieldsAsync({add: true})

      user.set({sessionToken: "session-123"})
      .then =>
        fs.ensureDirAsync(permissionsPath)
      .then =>
        fs.chmodAsync(permissionsPath, "111")
      .then =>
        cypress.start(["--run-project=#{permissionsPath}"])
      .then =>
        fs.chmodAsync(permissionsPath, "644")
        .then =>
          fs.removeAsync(permissionsPath)
          .then =>
            @expectExitWithErr("ERROR_WRITING_FILE", permissionsPath)

    describe "morgan", ->
      it "sets morgan to false", ->
        Project.add(@todosPath)
        .then =>
          cypress.start(["--run-project=#{@todosPath}"])
        .then =>
          expect(project.opened().cfg.morgan).to.be.false
          @expectExitWith(0)

    describe "config overrides", ->
      it "can override default values", ->
        Project.add(@todosPath)
        .then =>
          cypress.start(["--run-project=#{@todosPath}", "--config=requestTimeout=1234,baseUrl=localhost"])
        .then =>
          cfg = project.opened().cfg

          expect(cfg.baseUrl).to.eq("localhost")
          expect(cfg.requestTimeout).to.eq(1234)

          expect(cfg.resolved.baseUrl).to.deep.eq({
            value: "localhost"
            from: "cli"
          })
          expect(cfg.resolved.requestTimeout).to.deep.eq({
            value: 1234
            from: "cli"
          })

          @expectExitWith(0)

    describe "--port", ->
      beforeEach ->
        headless.waitForTestsToFinishRunning.resolves({failures: 0})

        Project.add(@todosPath)

      it "can change the default port to 5555", ->
        listen = @sandbox.spy(http.Server.prototype, "listen")
        open   = @sandbox.spy(Server.prototype, "open")

        cypress.start(["--run-project=#{@todosPath}", "--port=5555"])
        .then =>
          expect(project.opened().cfg.port).to.eq(5555)
          expect(listen).to.be.calledWith(5555)
          expect(open).to.be.calledWithMatch({port: 5555})
          @expectExitWith(0)

      ## TODO: handle PORT_IN_USE short integration test
      it "logs error and exits when port is in use", ->
        server = http.createServer()
        server = Promise.promisifyAll(server)

        server.listenAsync(5555)
        .then =>
          cypress.start(["--run-project=#{@todosPath}", "--port=5555"])
        .then =>
          @expectExitWithErr("PORT_IN_USE_LONG", "5555")

    describe "--env", ->
      beforeEach ->
        @env = process.env

        process.env = _.omit(process.env, "CYPRESS_DEBUG")

        headless.waitForTestsToFinishRunning.resolves({failures: 0})

        Project.add(@todosPath)

      afterEach ->
        process.env = @env

      it "can set specific environment variables", ->
        cypress.start([
          "--run-project=#{@todosPath}",
          "--videoRecording=false"
          "--env",
          "version=0.12.1,foo=bar,host=http://localhost:8888"
        ])
        .then =>
          expect(project.opened().cfg.environmentVariables).to.deep.eq({
            version: "0.12.1"
            foo: "bar"
            host: "http://localhost:8888"
          })

          @expectExitWith(0)

  ## the majority of the logic in CI is covered already
  ## in --run-project specs above
  context "--ci", ->
    afterEach ->
      delete process.env.CYPRESS_PROJECT_ID

    beforeEach ->
      @setup = =>
        @createBuild = @sandbox.stub(api, "createBuild").withArgs({
          projectId:     @projectId
          projectToken: "token-123"
          commitSha:    "sha-123"
          commitBranch: "bem/ci"
          commitAuthorName: "brian"
          commitAuthorEmail:  "brian@cypress.io"
          commitMessage: "foo"
          remoteOrigin: "https://github.com/foo/bar.git"
          ciProvider: "travis"
          ciBuildNum: "987"
          ciParams: null
        })

      @upload = @sandbox.stub(ci, "upload").resolves()

      @sandbox.stub(ciProvider, "name").returns("travis")
      @sandbox.stub(ciProvider, "buildNum").returns("987")
      @sandbox.stub(ciProvider, "params").returns(null)
      @sandbox.stub(os, "platform").returns("linux")
      ## TODO: might need to change this to a different return
      @sandbox.stub(electron.app, "on").withArgs("ready").yieldsAsync()
      @sandbox.stub(git, "_getSha").resolves("sha-123")
      @sandbox.stub(git, "_getBranch").resolves("bem/ci")
      @sandbox.stub(git, "_getAuthor").resolves("brian")
      @sandbox.stub(git, "_getEmail").resolves("brian@cypress.io")
      @sandbox.stub(git, "_getMessage").resolves("foo")
      @sandbox.stub(git, "_getRemoteOrigin").resolves("https://github.com/foo/bar.git")
      @sandbox.stub(headless, "createRenderer")
      @sandbox.stub(headless, "waitForSocketConnection")
      @sandbox.stub(headless, "waitForTestsToFinishRunning").resolves({
        tests: 1
        passes: 2
        failures: 3
        pending: 4
        duration: 5
        video: true
        screenshots: []
        failingTests: []
        config: {}
      })

      Promise.all([
        ## make sure we have no user object
        user.set({})

        Project.id(@todosPath)
        .then (id) =>
          @projectId = id
      ])

    ## TODO: add tests around uploadingAssets + upload

    it "runs project in ci and exits with number of failures", ->
      @setup()

      @createBuild.resolves("build-id-123")

      @createInstance = @sandbox.stub(api, "createInstance").withArgs({
        buildId: "build-id-123"
        spec: undefined
      }).resolves("instance-id-123")

      @updateInstance = @sandbox.stub(api, "updateInstance").withArgs({
        instanceId: "instance-id-123"
        tests: 1
        passes: 2
        failures: 3
        pending: 4
        duration: 5
        video: true
        error: undefined
        screenshots: []
        failingTests: []
        cypressConfig: {}
        ciProvider: "travis"
      }).resolves()

      cypress.start(["--run-project=#{@todosPath}",  "--key=token-123", "--ci"])
      .then =>
        expect(@createInstance).to.be.calledOnce
        expect(@updateInstance).to.be.calledOnce
        @expectExitWith(3)

    it "runs project by specific absolute spec and exits with status 3", ->
      @setup()

      @createBuild.resolves("build-id-123")

      @sandbox.stub(api, "createInstance").withArgs({
        buildId: "build-id-123"
        spec: "#{@todosPath}/tests/test2.coffee"
      }).resolves("instance-id-123")

      @updateInstance = @sandbox.stub(api, "updateInstance").resolves()

      cypress.start(["--run-project=#{@todosPath}", "--key=token-123", "--ci", "--spec=#{@todosPath}/tests/test2.coffee"])
      .then =>
        expect(headless.createRenderer).to.be.calledWith("http://localhost:8888/__/#/tests/integration/test2.coffee")
        @expectExitWith(3)

    it "uses process.env.CYPRESS_PROJECT_ID", ->
      @setup()

      ## set the projectId to be todos even though
      ## we are running the prisine project
      process.env.CYPRESS_PROJECT_ID = @projectId

      @createBuild.resolves()
      @sandbox.stub(api, "createInstance").resolves()

      cypress.start(["--run-project=#{@pristinePath}", "--key=token-123", "--ci"])
      .then =>
        @expectExitWith(3)

    it "logs error when missing project id", ->
      @setup()

      cypress.start(["--run-project=#{@pristinePath}", "--key=token-123", "--ci"])
      .then =>
        @expectExitWithErr("NO_PROJECT_ID", @pristinePath)

    it "logs error and exits when ci key is not valid", ->
      @setup()

      err = new Error
      err.statusCode = 401
      @createBuild.rejects(err)

      cypress.start(["--run-project=#{@todosPath}", "--key=token-123", "--ci"])
      .then =>
        @expectExitWithErr("CI_KEY_NOT_VALID", "token...n-123")

    it "logs error and exits when project could not be found", ->
      @setup()

      err = new Error
      err.statusCode = 404
      @createBuild.rejects(err)

      cypress.start(["--run-project=#{@todosPath}", "--key=token-123", "--ci"])
      .then =>
        @expectExitWithErr("CI_PROJECT_NOT_FOUND")

    it "logs error but continues running the tests", ->
      @setup()

      err = new Error
      err.statusCode = 500
      @createBuild.rejects(err)

      cypress.start(["--run-project=#{@todosPath}", "--key=token-123", "--ci"])
      .then =>
        @expectExitWith(3)

    it "logs error and exits when ci key is missing", ->
      @setup()

      err = new Error
      err.statusCode = 401
      @createBuild.rejects(err)

      cypress.start(["--run-project=#{@todosPath}", "--ci"])
      .then =>
        @expectExitWithErr("CI_KEY_MISSING")

  context "--return-pkg", ->
    beforeEach ->
      @sandbox.stub(console, "log")

    it "logs package.json and exits", ->
      cypress.start(["--return-pkg"])
      .then =>
        expect(console.log).to.be.calledWithMatch('{"name":"cypress"')
        @expectExitWith(0)

  context "--version", ->
    beforeEach ->
      @sandbox.stub(console, "log")

    it "logs version and exits", ->
      cypress.start(["--version"])
      .then =>
        expect(console.log).to.be.calledWith(pkg.version)
        @expectExitWith(0)

  context "--smoke-test", ->
    beforeEach ->
      @sandbox.stub(console, "log")

    it "logs pong value and exits", ->
      cypress.start(["--smoke-test", "--ping=abc123"])
      .then =>
        expect(console.log).to.be.calledWith("abc123")
        @expectExitWith(0)

  context "--remove-ids", ->
    it "logs stats", ->
      idsPath = Fixtures.projectPath("ids")
      @sandbox.spy(console, "log")

      cypress.start(["--remove-ids", "--project=#{idsPath}"])
      .then =>
        expect(console.log).to.be.calledWith("Removed '5' ids from '2' files.")
        @expectExitWith(0)

    it "catches errors when project is not found", ->
      cypress.start(["--remove-ids", "--project=path/to/no/project"])
      .then =>
        @expectExitWithErr("NO_PROJECT_FOUND_AT_PROJECT_ROOT", "path/to/no/project")

  context "headed", ->
    beforeEach ->
      @win = {}
      @sandbox.stub(electron.app, "on").withArgs("ready").yieldsAsync()
      @sandbox.stub(Renderer, "create").resolves(@win)
      @sandbox.stub(Server.prototype, "startWebsockets")
      @sandbox.spy(Events, "start")
      @sandbox.stub(electron.ipcMain, "on")

    afterEach ->
      delete process.env.CYPRESS_FILE_SERVER_FOLDER
      delete process.env.CYPRESS_BASE_URL
      delete process.env.CYPRESS_port
      delete process.env.CYPRESS_responseTimeout
      delete process.env.CYPRESS_watch_for_file_changes

    it "passes options to headed.ready", ->
      @sandbox.stub(headed, "ready")

      cypress.start(["--updating", "--port=2121", "--config=pageLoadTimeout=1000"])
      .then ->
        expect(headed.ready).to.be.calledWithMatch({
          updating: true
          port: 2121
          pageLoadTimeout: 1000
        })

    it "passes options to Events.start", ->
      cypress.start(["--port=2121", "--config=pageLoadTimeout=1000"])
      .then ->
        expect(Events.start).to.be.calledWithMatch({
          port: 2121,
          pageLoadTimeout: 1000
        })

    it "passes filtered options to Project#open and sets cli config", ->
      getConfig = @sandbox.spy(Project.prototype, "getConfig")
      open      = @sandbox.stub(Server.prototype, "open").resolves()

      process.env.CYPRESS_FILE_SERVER_FOLDER = "foo"
      process.env.CYPRESS_BASE_URL = "localhost"
      process.env.CYPRESS_port = "2222"
      process.env.CYPRESS_responseTimeout = "5555"
      process.env.CYPRESS_watch_for_file_changes = "false"

      Promise.all([
        user.set({name: "brian", sessionToken: "session-123"}),

        Project.add(@todosPath)
      ])
      .then =>
        settings.read(@todosPath)
      .then (json) =>
        ## this should be overriden by the env argument
        json.baseUrl = "http://localhost:8080"
        settings.write(@todosPath, json)
      .then =>
        cypress.start(["--port=2121", "--config", "pageLoadTimeout=1000", "--foo=bar", "--env=baz=baz"])
      .then =>
        options = Events.start.firstCall.args[0]
        Events.handleEvent(options, {}, {}, 123, "open:project", @todosPath)
      .then =>
        expect(getConfig).to.be.calledWithMatch({
          port: 2121
          pageLoadTimeout: 1000
          report: false
          environmentVariables: { baz: "baz" }
        })

        cfg = open.getCall(0).args[0]

        expect(cfg.fileServerFolder).to.eq(path.join(@todosPath, "foo"))
        expect(cfg.pageLoadTimeout).to.eq(1000)
        expect(cfg.port).to.eq(2121)
        expect(cfg.baseUrl).to.eq("localhost")
        expect(cfg.watchForFileChanges).to.be.false
        expect(cfg.responseTimeout).to.eq(5555)
        expect(cfg.environmentVariables.baz).to.eq("baz")
        expect(cfg.environmentVariables).not.to.have.property("fileServerFolder")
        expect(cfg.environmentVariables).not.to.have.property("port")
        expect(cfg.environmentVariables).not.to.have.property("BASE_URL")
        expect(cfg.environmentVariables).not.to.have.property("watchForFileChanges")
        expect(cfg.environmentVariables).not.to.have.property("responseTimeout")

        expect(cfg.resolved.fileServerFolder).to.deep.eq({
          value: "foo"
          from: "env"
        })
        expect(cfg.resolved.pageLoadTimeout).to.deep.eq({
          value: 1000
          from: "cli"
        })
        expect(cfg.resolved.port).to.deep.eq({
          value: 2121
          from: "cli"
        })
        expect(cfg.resolved.baseUrl).to.deep.eq({
          value: "localhost"
          from: "env"
        })
        expect(cfg.resolved.watchForFileChanges).to.deep.eq({
          value: false
          from: "env"
        })
        expect(cfg.resolved.responseTimeout).to.deep.eq({
          value: 5555
          from: "env"
        })
        expect(cfg.resolved.environmentVariables.baz).to.deep.eq({
          value: "baz"
          from: "cli"
        })

  context "no args", ->
    beforeEach ->
      @sandbox.stub(electron.app, "on").withArgs("ready").yieldsAsync()
      @sandbox.stub(headed, "ready").resolves()

    it "runs headed and does not exit", ->
      cypress.start().then ->
        expect(headed.ready).to.be.calledOnce<|MERGE_RESOLUTION|>--- conflicted
+++ resolved
@@ -199,11 +199,6 @@
       @sandbox.stub(headless, "waitForSocketConnection")
       @sandbox.stub(headless, "createRenderer")
       @sandbox.stub(headless, "waitForTestsToFinishRunning").resolves({failures: 0})
-<<<<<<< HEAD
-=======
-      @sandbox.stub(git, "_getRemoteOrigin").resolves("remoteOrigin")
-      @sandbox.spy(api, "updateProject")
->>>>>>> 66c6a9f3
 
     it "runs project headlessly and exits with exit code 0", ->
       Project.add(@todosPath)
@@ -225,13 +220,8 @@
         expect(headless.createRenderer).to.be.calledWith("http://localhost:8888/__/#/tests/__all")
         @expectExitWith(10)
 
-<<<<<<< HEAD
     it "does not generate a project id even if missing one", ->
       @sandbox.stub(api, "createProject")
-=======
-    it "generates a project id if missing one", ->
-      @sandbox.stub(api, "createProject").withArgs("pristine", "remoteOrigin", "session-123").resolves("pristine-id-123")
->>>>>>> 66c6a9f3
 
       Promise.all([
         user.set({sessionToken: "session-123"}),
@@ -245,38 +235,11 @@
       .then =>
         expect(api.createProject).not.to.be.called
 
-<<<<<<< HEAD
-=======
-    it "does not generate project id when not logged in", ->
-      @sandbox.stub(api, "createProject").withArgs("pristine", "remoteOrigin", "session-123").rejects(new Error)
-
-      Project.add(@pristinePath)
-      .then =>
-        cypress.start(["--run-project=#{@pristinePath}"])
-      .then =>
-        Promise.delay(200)
-      .then =>
->>>>>>> 66c6a9f3
         Project(@pristinePath).getProjectId()
         .then ->
           throw new Error("should have caught error but didnt")
         .catch (err) ->
           expect(err.type).to.eq("NO_PROJECT_ID")
-<<<<<<< HEAD
-=======
-      .then =>
-        @expectExitWith(0)
-
-    it "does not error when getting a creating a project id fails", ->
-      @sandbox.stub(api, "createProject").withArgs("pristine", "remoteOrigin", "session-123").rejects(new Error)
-
-      Project.add(@pristinePath)
-      .then =>
-        cypress.start(["--run-project=#{@pristinePath}"])
-      .delay(200)
-      .then =>
-        @expectExitWith(0)
->>>>>>> 66c6a9f3
 
     it "runs project by specific spec and exits with status 0", ->
       Project.add(@todosPath)
