require("../spec_helper")

_        = require("lodash")
os       = require("os")
cp       = require("child_process")
path     = require("path")
http     = require("http")
Promise  = require("bluebird")
electron = require("electron")
inquirer = require("inquirer")
extension = require("@cypress/core-extension")
Fixtures = require("../helpers/fixtures")
pkg      = require("#{root}package.json")
git      = require("#{root}lib/util/git")
bundle   = require("#{root}lib/util/bundle")
connect  = require("#{root}lib/util/connect")
ciProvider = require("#{root}lib/util/ci_provider")
settings = require("#{root}lib/util/settings")
Events   = require("#{root}lib/electron/handlers/events")
project  = require("#{root}lib/electron/handlers/project")
Renderer = require("#{root}lib/electron/handlers/renderer")
ci       = require("#{root}lib/modes/ci")
headed   = require("#{root}lib/modes/headed")
headless = require("#{root}lib/modes/headless")
api      = require("#{root}lib/api")
user     = require("#{root}lib/user")
config   = require("#{root}lib/config")
cache    = require("#{root}lib/cache")
errors   = require("#{root}lib/errors")
cypress  = require("#{root}lib/cypress")
Project  = require("#{root}lib/project")
Server   = require("#{root}lib/server")
Reporter = require("#{root}lib/reporter")
launcher = require("#{root}lib/launcher")
Watchers = require("#{root}lib/watchers")

describe "lib/cypress", ->
  beforeEach ->
    @timeout(5000)

    cache.removeSync()

    Fixtures.scaffold()
    @todosPath    = Fixtures.projectPath("todos")
    @pristinePath = Fixtures.projectPath("pristine")
    @idsPath      = Fixtures.projectPath("ids")

    ## force cypress to call directly into main without
    ## spawning a separate process
    @sandbox.stub(cypress, "isCurrentlyRunningElectron").returns(true)
    @sandbox.stub(extension, "setHostAndPath").resolves()
    @sandbox.stub(launcher, "getBrowsers").resolves([])
    @sandbox.stub(process, "exit")
    @sandbox.spy(errors, "log")

    @expectExitWith = (code) =>
      expect(process.exit).to.be.calledWith(code)

    @expectExitWithErr = (type, msg) ->
      expect(errors.log).to.be.calledWithMatch({type: type})
      expect(process.exit).to.be.calledWith(1)
      if msg
        err = errors.log.getCall(0).args[0]
        expect(err.message).to.include(msg)

  afterEach ->
    Fixtures.remove()

    ## make sure every project
    ## we spawn is closed down
    project.close()

  context "--get-key", ->
    it "writes out key and exits on success", ->
      Promise.all([
        user.set({name: "brian", authToken: "auth-token-123"}),

        Project.add(@todosPath)
        .then =>
          Project.id(@todosPath)
        .then (id) =>
          @projectId = id
      ])
      .then =>
        @sandbox.spy(console, "log")
        @sandbox.stub(api, "getProjectToken")
          .withArgs(@projectId, "auth-token-123")
          .resolves("new-key-123")

        cypress.start(["--get-key", "--project=#{@todosPath}"])
      .then =>
        expect(console.log).to.be.calledWith("new-key-123")
        @expectExitWith(0)

    it "logs error and exits when user isn't logged in", ->
      user.set({})
      .then =>
        cypress.start(["--get-key", "--project=#{@todosPath}"])
      .then =>
        @expectExitWithErr("NOT_LOGGED_IN")

    it "logs error and exits when project does not have an id", ->
      user.set({authToken: "auth-token-123"})
      .then =>
        cypress.start(["--get-key", "--project=#{@pristinePath}"])
      .then =>
        @expectExitWithErr("NO_PROJECT_ID", @pristinePath)

    it "logs error and exits when project could not be found at the path", ->
      user.set({authToken: "auth-token-123"})
      .then =>
        cypress.start(["--get-key", "--project=path/to/no/project"])
      .then =>
        @expectExitWithErr("NO_PROJECT_FOUND_AT_PROJECT_ROOT", "path/to/no/project")

    it "logs error and exits when project token cannot be fetched", ->
      Promise.all([
        user.set({authToken: "auth-token-123"}),

        Project.add(@todosPath)
        .then =>
          Project.id(@todosPath)
        .then (id) =>
          @projectId = id
      ])
      .then =>
        @sandbox.stub(api, "getProjectToken")
          .withArgs(@projectId, "auth-token-123")
          .rejects(new Error)

        cypress.start(["--get-key", "--project=#{@todosPath}"])
      .then =>
        @expectExitWithErr("CANNOT_FETCH_PROJECT_TOKEN")

  context "--new-key", ->
    it "writes out key and exits on success", ->
      Promise.all([
        user.set({name: "brian", authToken: "auth-token-123"}),

        Project.add(@todosPath)
        .then =>
          Project.id(@todosPath)
        .then (id) =>
          @projectId = id
      ])
      .then =>
        @sandbox.spy(console, "log")
        @sandbox.stub(api, "updateProjectToken")
          .withArgs(@projectId, "auth-token-123")
          .resolves("new-key-123")

        cypress.start(["--new-key", "--project=#{@todosPath}"])
      .then =>
        expect(console.log).to.be.calledWith("new-key-123")
        @expectExitWith(0)

    it "logs error and exits when user isn't logged in", ->
      user.set({})
      .then =>
        cypress.start(["--new-key", "--project=#{@todosPath}"])
      .then =>
        @expectExitWithErr("NOT_LOGGED_IN")

    it "logs error and exits when project does not have an id", ->
      user.set({authToken: "auth-token-123"})
      .then =>
        cypress.start(["--new-key", "--project=#{@pristinePath}"])
      .then =>
        @expectExitWithErr("NO_PROJECT_ID", @pristinePath)

    it "logs error and exits when project could not be found at the path", ->
      user.set({authToken: "auth-token-123"})
      .then =>
        cypress.start(["--new-key", "--project=path/to/no/project"])
      .then =>
        @expectExitWithErr("NO_PROJECT_FOUND_AT_PROJECT_ROOT", "path/to/no/project")

    it "logs error and exits when project token cannot be fetched", ->
      Promise.all([
        user.set({authToken: "auth-token-123"}),

        Project.add(@todosPath)
        .then =>
          Project.id(@todosPath)
        .then (id) =>
          @projectId = id
      ])
      .then =>
        @sandbox.stub(api, "updateProjectToken")
          .withArgs(@projectId, "auth-token-123")
          .rejects(new Error)

        cypress.start(["--new-key", "--project=#{@todosPath}"])
      .then =>
        @expectExitWithErr("CANNOT_CREATE_PROJECT_TOKEN")

  context "--run-project", ->
    beforeEach ->
      @sandbox.stub(electron.app, "on").withArgs("ready").yieldsAsync()
      @sandbox.stub(headless, "waitForSocketConnection")
      @sandbox.stub(headless, "createRenderer")
      @sandbox.stub(headless, "waitForTestsToFinishRunning").resolves({failures: 0})
<<<<<<< HEAD
      @sandbox.stub(git, "_getRemoteOrigin").resolves("remoteOrigin")
=======
>>>>>>> 8a8917ba

    it "runs project headlessly and exits with exit code 0", ->
      Project.add(@todosPath)
      .then =>
        cypress.start(["--run-project=#{@todosPath}"])
      .delay(200)
      .then =>
        expect(headless.createRenderer).to.be.calledWith("http://localhost:8888/__/#/tests/__all")
        @expectExitWith(0)

    it "runs project headlessly and exits with exit code 10", ->
      headless.waitForTestsToFinishRunning.resolves({failures: 10})

      Project.add(@todosPath)
      .then =>
        cypress.start(["--run-project=#{@todosPath}"])
      .delay(200)
      .then =>
        expect(headless.createRenderer).to.be.calledWith("http://localhost:8888/__/#/tests/__all")
        @expectExitWith(10)

    it "does not generate a project id even if missing one", ->
      @sandbox.stub(api, "createProject")

      Promise.all([
        user.set({authToken: "auth-token-123"}),

        Project.add(@pristinePath)
      ])
      .then =>
        cypress.start(["--run-project=#{@pristinePath}"])
      .then =>
        @expectExitWith(0)
      .then =>
        expect(api.createProject).not.to.be.called
<<<<<<< HEAD
=======

        Project(@pristinePath).getProjectId()
        .then ->
          throw new Error("should have caught error but didnt")
        .catch (err) ->
          expect(err.type).to.eq("NO_PROJECT_ID")
>>>>>>> 8a8917ba

    it "runs project by specific spec and exits with status 0", ->
      Project.add(@todosPath)
      .then =>
        cypress.start(["--run-project=#{@todosPath}", "--spec=tests/test2.coffee"])
      .then =>
        expect(headless.createRenderer).to.be.calledWith("http://localhost:8888/__/#/tests/integration/test2.coffee")
        @expectExitWith(0)

    it "runs project by specific spec with default configuration", ->
      Project.add(@idsPath)
      .then =>
        cypress.start(["--run-project=#{@idsPath}", "--spec=cypress/integration/bar.js", "--config", "port=2020"])
      .then =>
        expect(headless.createRenderer).to.be.calledWith("http://localhost:2020/__/#/tests/integration/bar.js")
        @expectExitWith(0)

    it "runs project by specific absolute spec and exits with status 0", ->
      Project.add(@todosPath)
      .then =>
        cypress.start(["--run-project=#{@todosPath}", "--spec=#{@todosPath}/tests/test2.coffee"])
      .then =>
        expect(headless.createRenderer).to.be.calledWith("http://localhost:8888/__/#/tests/integration/test2.coffee")
        @expectExitWith(0)

    it "scaffolds out integration and example_spec if they do not exist when not headless", ->
      Promise.all([
        config.get(@pristinePath).then (@cfg) =>

        Project.add(@pristinePath)
      ])
      .then =>
        fs.statAsync(@cfg.integrationFolder)
        .then ->
          throw new Error("integrationFolder should not exist!")
        .catch =>
          cypress.start(["--run-project=#{@pristinePath}", "--no-headless"])
        .then =>
          fs.statAsync(@cfg.integrationFolder)
        .then =>
          fs.statAsync path.join(@cfg.integrationFolder, "example_spec.js")

    it "does not scaffolds out when headless", ->
      Promise.all([
        config.get(@pristinePath).then (@cfg) =>

        Project.add(@pristinePath)
      ])
      .then =>
        fs.statAsync(@cfg.integrationFolder)
        .then ->
          throw new Error("integrationFolder should not exist!")
        .catch {code: "ENOENT"}, =>
          cypress.start(["--run-project=#{@pristinePath}"])
        .then =>
          fs.statAsync(@cfg.integrationFolder)
        .then ->
          throw new Error("integrationFolder should not exist!")
        .catch {code: "ENOENT"}, =>

    it "scaffolds out fixtures + files if they do not exist", ->
      Promise.all([
        config.get(@pristinePath).then (@cfg) =>

        Project.add(@pristinePath)
      ])
      .then =>
        fs.statAsync(@cfg.fixturesFolder)
        .then ->
          throw new Error("fixturesFolder should not exist!")
        .catch =>
          cypress.start(["--run-project=#{@pristinePath}", "--no-headless"])
        .then =>
          fs.statAsync(@cfg.fixturesFolder)
        .then =>
          fs.statAsync path.join(@cfg.fixturesFolder, "example.json")

    it "scaffolds out support + files if they do not exist", ->
      supportFolder = path.join(@pristinePath, "cypress/support")

      Promise.all([
        config.get(@pristinePath).then (@cfg) =>

        Project.add(@pristinePath)
      ])
      .then =>
        fs.statAsync(supportFolder)
        .then ->
          throw new Error("supportFolder should not exist!")
        .catch {code: "ENOENT"}, =>
          cypress.start(["--run-project=#{@pristinePath}", "--no-headless"])
        .then =>
          fs.statAsync(supportFolder)
        .then =>
          fs.statAsync path.join(supportFolder, "index.js")
        .then =>
          fs.statAsync path.join(supportFolder, "commands.js")
        .then =>
          fs.statAsync path.join(supportFolder, "defaults.js")

    it "removes fixtures when they exist and fixturesFolder is false", (done) ->
      Promise.all([
        config.get(@idsPath).then (@cfg) =>

        Project.add(@idsPath)
      ])
      .then =>
        fs.statAsync(@cfg.fixturesFolder)
      .then =>
        settings.read(@idsPath)
      .then (json) =>
        json.fixturesFolder = false
        settings.write(@idsPath, json)
      .then =>
        cypress.start(["--run-project=#{@idsPath}"])
      .then =>
        fs.statAsync(@cfg.fixturesFolder)
        .then ->
          throw new Error("fixturesFolder should not exist!")
        .catch -> done()

    it "does not watch supportFile when headless", ->
      shouldWatch = @sandbox.spy(bundle, "shouldWatch")

      cypress.start(["--run-project=#{@pristinePath}"])
      .then =>
        expect(shouldWatch).not.to.be.called

    it "does watch supportFile when not headless", ->
      shouldWatch = @sandbox.spy(bundle, "shouldWatch")
      watchBundle = @sandbox.spy(Watchers.prototype, "watchBundle")

      cypress.start(["--run-project=#{@pristinePath}", "--no-headless"])
      .then =>
        expect(watchBundle).to.be.calledWith("cypress/support/index.js")
        expect(shouldWatch).to.have.always.returned(true)

    it "runs project headlessly and displays gui", ->
      Project.add(@todosPath)
      .then =>
        cypress.start(["--run-project=#{@todosPath}", "--show-headless-gui"])
      .then =>
        expect(headless.createRenderer).to.be.calledWith("http://localhost:8888/__/#/tests/__all", "http://localhost:8888", true)
        @expectExitWith(0)

    it "turns on reporting", ->
      @sandbox.spy(Reporter, "create")

      Project.add(@todosPath)
      .then =>
        cypress.start(["--run-project=#{@todosPath}"])
      .then  =>
        expect(Reporter.create).to.be.calledWith("spec")
        @expectExitWith(0)

    it "can change the reporter to nyan", ->
      @sandbox.spy(Reporter, "create")

      Project.add(@todosPath)
      .then =>
        cypress.start(["--run-project=#{@todosPath}", "--reporter=nyan"])
      .then  =>
        expect(Reporter.create).to.be.calledWith("nyan")
        @expectExitWith(0)

    it "can change the reporter with cypress.json", ->
      @sandbox.spy(Reporter, "create")

      Promise.all([
        config.get(@idsPath).then (@cfg) =>

        Project.add(@idsPath)
      ])
      .then =>
        settings.read(@idsPath)
      .then (json) =>
        json.reporter = "dot"
        settings.write(@idsPath, json)
      .then =>
        cypress.start(["--run-project=#{@idsPath}"])
      .then =>
        expect(Reporter.create).to.be.calledWith("dot")
        @expectExitWith(0)

    it "runs tests even when user isn't logged in", ->
      Promise.all([
        user.set({}),

        Project.add(@todosPath)
      ])
      .then =>
        cypress.start(["--run-project=#{@todosPath}"])
      .then =>
        @expectExitWith(0)

    it "logs error when supportFile doesn't exist", ->
      Promise.all([
        settings.write(@idsPath, {supportFile: "/does/not/exist"})

        Project.add(@idsPath)
      ])
      .then =>
        cypress.start(["--run-project=#{@idsPath}"])
      .then =>
        @expectExitWithErr("SUPPORT_FILE_NOT_FOUND", "Your supportFile is set to '/does/not/exist',")

    it "logs error and exits when spec file was specified and does not exist", ->
      Project.add(@todosPath)
      .then =>
        cypress.start(["--run-project=#{@todosPath}", "--spec=path/to/spec"])
      .then =>
        @expectExitWithErr("SPEC_FILE_NOT_FOUND", "#{@todosPath}/path/to/spec")

    it "logs error and exits when spec absolute file was specified and does not exist", ->
      Project.add(@todosPath)
      .then =>
        cypress.start(["--run-project=#{@todosPath}", "--spec=#{@todosPath}/tests/path/to/spec"])
      .then =>
        @expectExitWithErr("SPEC_FILE_NOT_FOUND", "#{@todosPath}/tests/path/to/spec")

    it "logs error and exits when project has cypress.json syntax error", ->
      Project.add(@todosPath)
      .then =>
        fs.writeFileAsync(@todosPath + "/cypress.json", "{'foo': 'bar}")
      .then =>
        cypress.start(["--run-project=#{@todosPath}"])
      .then =>
        @expectExitWithErr("ERROR_READING_FILE", @todosPath)

    it "logs error and exits when project has cypress.env.json syntax error", ->
      Project.add(@todosPath)
      .then =>
        fs.writeFileAsync(@todosPath + "/cypress.env.json", "{'foo': 'bar}")
      .then =>
        cypress.start(["--run-project=#{@todosPath}"])
      .then =>
        @expectExitWithErr("ERROR_READING_FILE", @todosPath)

    it "logs error and exits when project has invalid cypress.json values", ->
      Promise.all([
        Project.add(@todosPath)

        settings.write(@todosPath, {baseUrl: "localhost:9999"})
      ])
      .then =>
        cypress.start(["--run-project=#{@todosPath}"])
      .then =>
        @expectExitWithErr("CONFIG_VALIDATION_ERROR", "cypress.json")

    it "logs error and exits when baseUrl cannot be verified", ->
      Promise.all([
        Project.add(@todosPath)

        settings.write(@todosPath, {baseUrl: "http://localhost:90874"})
      ])
      .then =>
        cypress.start(["--run-project=#{@todosPath}"])
      .then =>
        @expectExitWithErr("CANNOT_CONNECT_BASE_URL", "http://localhost:90874")

    ## TODO: make sure we have integration tests around this
    ## for headed projects!
    ## also make sure we test the rest of the integration functionality
    ## for headed errors! <-- not unit tests, but integration tests!
    it "logs error and exits when project folder has read permissions only and cannot write cypress.json", ->
      permissionsPath = path.resolve("./permissions")

      @sandbox.stub(inquirer, "prompt").yieldsAsync({add: true})

      user.set({authToken: "auth-token-123"})
      .then =>
        fs.ensureDirAsync(permissionsPath)
      .then =>
        fs.chmodAsync(permissionsPath, "111")
      .then =>
        cypress.start(["--run-project=#{permissionsPath}"])
      .then =>
        fs.chmodAsync(permissionsPath, "644")
        .then =>
          fs.removeAsync(permissionsPath)
          .then =>
            @expectExitWithErr("ERROR_WRITING_FILE", permissionsPath)

    describe "morgan", ->
      it "sets morgan to false", ->
        Project.add(@todosPath)
        .then =>
          cypress.start(["--run-project=#{@todosPath}"])
        .then =>
          expect(project.opened().cfg.morgan).to.be.false
          @expectExitWith(0)

    describe "config overrides", ->
      it "can override default values", ->
        Project.add(@todosPath)
        .then =>
          cypress.start(["--run-project=#{@todosPath}", "--config=requestTimeout=1234,videoCompression=false"])
        .then =>
          cfg = project.opened().cfg

          expect(cfg.videoCompression).to.be.false
          expect(cfg.requestTimeout).to.eq(1234)

          expect(cfg.resolved.videoCompression).to.deep.eq({
            value: false
            from: "cli"
          })
          expect(cfg.resolved.requestTimeout).to.deep.eq({
            value: 1234
            from: "cli"
          })

          @expectExitWith(0)

    describe "--port", ->
      beforeEach ->
        headless.waitForTestsToFinishRunning.resolves({failures: 0})

        Project.add(@todosPath)

      it "can change the default port to 5555", ->
        listen = @sandbox.spy(http.Server.prototype, "listen")
        open   = @sandbox.spy(Server.prototype, "open")

        cypress.start(["--run-project=#{@todosPath}", "--port=5555"])
        .then =>
          expect(project.opened().cfg.port).to.eq(5555)
          expect(listen).to.be.calledWith(5555)
          expect(open).to.be.calledWithMatch({port: 5555})
          @expectExitWith(0)

      ## TODO: handle PORT_IN_USE short integration test
      it "logs error and exits when port is in use", ->
        server = http.createServer()
        server = Promise.promisifyAll(server)

        server.listenAsync(5555)
        .then =>
          cypress.start(["--run-project=#{@todosPath}", "--port=5555"])
        .then =>
          @expectExitWithErr("PORT_IN_USE_LONG", "5555")

    describe "--env", ->
      beforeEach ->
        @env = process.env

        process.env = _.omit(process.env, "CYPRESS_DEBUG")

        headless.waitForTestsToFinishRunning.resolves({failures: 0})

        Project.add(@todosPath)

      afterEach ->
        process.env = @env

      it "can set specific environment variables", ->
        cypress.start([
          "--run-project=#{@todosPath}",
          "--videoRecording=false"
          "--env",
          "version=0.12.1,foo=bar,host=http://localhost:8888"
        ])
        .then =>
          expect(project.opened().cfg.environmentVariables).to.deep.eq({
            version: "0.12.1"
            foo: "bar"
            host: "http://localhost:8888"
          })

          @expectExitWith(0)

  ## the majority of the logic in CI is covered already
  ## in --run-project specs above
  context "--ci", ->
    afterEach ->
      delete process.env.CYPRESS_PROJECT_ID

    beforeEach ->
      @setup = =>
        @createBuild = @sandbox.stub(api, "createBuild").withArgs({
          projectId:     @projectId
          projectToken: "token-123"
          commitSha:    "sha-123"
          commitBranch: "bem/ci"
          commitAuthorName: "brian"
          commitAuthorEmail:  "brian@cypress.io"
          commitMessage: "foo"
          remoteOrigin: "https://github.com/foo/bar.git"
          ciProvider: "travis"
          ciBuildNum: "987"
          ciParams: null
        })

      @upload = @sandbox.stub(ci, "upload").resolves()

      @sandbox.stub(ciProvider, "name").returns("travis")
      @sandbox.stub(ciProvider, "buildNum").returns("987")
      @sandbox.stub(ciProvider, "params").returns(null)
      @sandbox.stub(os, "platform").returns("linux")
      ## TODO: might need to change this to a different return
      @sandbox.stub(electron.app, "on").withArgs("ready").yieldsAsync()
      @sandbox.stub(git, "_getSha").resolves("sha-123")
      @sandbox.stub(git, "_getBranch").resolves("bem/ci")
      @sandbox.stub(git, "_getAuthor").resolves("brian")
      @sandbox.stub(git, "_getEmail").resolves("brian@cypress.io")
      @sandbox.stub(git, "_getMessage").resolves("foo")
      @sandbox.stub(git, "_getRemoteOrigin").resolves("https://github.com/foo/bar.git")
      @sandbox.stub(headless, "createRenderer")
      @sandbox.stub(headless, "waitForSocketConnection")
      @sandbox.stub(headless, "waitForTestsToFinishRunning").resolves({
        tests: 1
        passes: 2
        failures: 3
        pending: 4
        duration: 5
        video: true
        screenshots: []
        failingTests: []
        config: {}
      })

      Promise.all([
        ## make sure we have no user object
        user.set({})

        Project.id(@todosPath)
        .then (id) =>
          @projectId = id
      ])

    ## TODO: add tests around uploadingAssets + upload

    it "runs project in ci and exits with number of failures", ->
      @setup()

      @createBuild.resolves("build-id-123")

      @createInstance = @sandbox.stub(api, "createInstance").withArgs({
        buildId: "build-id-123"
        spec: undefined
      }).resolves("instance-id-123")

      @updateInstance = @sandbox.stub(api, "updateInstance").withArgs({
        instanceId: "instance-id-123"
        tests: 1
        passes: 2
        failures: 3
        pending: 4
        duration: 5
        video: true
        error: undefined
        screenshots: []
        failingTests: []
        cypressConfig: {}
        ciProvider: "travis"
      }).resolves()

      cypress.start(["--run-project=#{@todosPath}",  "--key=token-123", "--ci"])
      .then =>
        expect(@createInstance).to.be.calledOnce
        expect(@updateInstance).to.be.calledOnce
        @expectExitWith(3)

    it "runs project by specific absolute spec and exits with status 3", ->
      @setup()

      @createBuild.resolves("build-id-123")

      @sandbox.stub(api, "createInstance").withArgs({
        buildId: "build-id-123"
        spec: "#{@todosPath}/tests/test2.coffee"
      }).resolves("instance-id-123")

      @updateInstance = @sandbox.stub(api, "updateInstance").resolves()

      cypress.start(["--run-project=#{@todosPath}", "--key=token-123", "--ci", "--spec=#{@todosPath}/tests/test2.coffee"])
      .then =>
        expect(headless.createRenderer).to.be.calledWith("http://localhost:8888/__/#/tests/integration/test2.coffee")
        @expectExitWith(3)

    it "uses process.env.CYPRESS_PROJECT_ID", ->
      @setup()

      ## set the projectId to be todos even though
      ## we are running the prisine project
      process.env.CYPRESS_PROJECT_ID = @projectId

      @createBuild.resolves()
      @sandbox.stub(api, "createInstance").resolves()

      cypress.start(["--run-project=#{@pristinePath}", "--key=token-123", "--ci"])
      .then =>
        @expectExitWith(3)

    it "logs error when missing project id", ->
      @setup()

      cypress.start(["--run-project=#{@pristinePath}", "--key=token-123", "--ci"])
      .then =>
        @expectExitWithErr("NO_PROJECT_ID", @pristinePath)

    it "logs error and exits when ci key is not valid", ->
      @setup()

      err = new Error
      err.statusCode = 401
      @createBuild.rejects(err)

      cypress.start(["--run-project=#{@todosPath}", "--key=token-123", "--ci"])
      .then =>
        @expectExitWithErr("CI_KEY_NOT_VALID", "token...n-123")

    it "logs error and exits when project could not be found", ->
      @setup()

      err = new Error
      err.statusCode = 404
      @createBuild.rejects(err)

      cypress.start(["--run-project=#{@todosPath}", "--key=token-123", "--ci"])
      .then =>
        @expectExitWithErr("CI_PROJECT_NOT_FOUND")

    it "logs error but continues running the tests", ->
      @setup()

      err = new Error
      err.statusCode = 500
      @createBuild.rejects(err)

      cypress.start(["--run-project=#{@todosPath}", "--key=token-123", "--ci"])
      .then =>
        @expectExitWith(3)

    it "logs error and exits when ci key is missing", ->
      @setup()

      err = new Error
      err.statusCode = 401
      @createBuild.rejects(err)

      cypress.start(["--run-project=#{@todosPath}", "--ci"])
      .then =>
        @expectExitWithErr("CI_KEY_MISSING")

  context "--return-pkg", ->
    beforeEach ->
      @sandbox.stub(console, "log")

    it "logs package.json and exits", ->
      cypress.start(["--return-pkg"])
      .then =>
        expect(console.log).to.be.calledWithMatch('{"name":"cypress"')
        @expectExitWith(0)

  context "--version", ->
    beforeEach ->
      @sandbox.stub(console, "log")

    it "logs version and exits", ->
      cypress.start(["--version"])
      .then =>
        expect(console.log).to.be.calledWith(pkg.version)
        @expectExitWith(0)

  context "--smoke-test", ->
    beforeEach ->
      @sandbox.stub(console, "log")

    it "logs pong value and exits", ->
      cypress.start(["--smoke-test", "--ping=abc123"])
      .then =>
        expect(console.log).to.be.calledWith("abc123")
        @expectExitWith(0)

  context "--remove-ids", ->
    it "logs stats", ->
      idsPath = Fixtures.projectPath("ids")
      @sandbox.spy(console, "log")

      cypress.start(["--remove-ids", "--project=#{idsPath}"])
      .then =>
        expect(console.log).to.be.calledWith("Removed '5' ids from '2' files.")
        @expectExitWith(0)

    it "catches errors when project is not found", ->
      cypress.start(["--remove-ids", "--project=path/to/no/project"])
      .then =>
        @expectExitWithErr("NO_PROJECT_FOUND_AT_PROJECT_ROOT", "path/to/no/project")

  context "headed", ->
    beforeEach ->
      @win = {}
      @sandbox.stub(electron.app, "on").withArgs("ready").yieldsAsync()
      @sandbox.stub(Renderer, "create").resolves(@win)
      @sandbox.stub(Server.prototype, "startWebsockets")
      @sandbox.spy(Events, "start")
      @sandbox.stub(electron.ipcMain, "on")

    afterEach ->
      delete process.env.CYPRESS_FILE_SERVER_FOLDER
      delete process.env.CYPRESS_BASE_URL
      delete process.env.CYPRESS_port
      delete process.env.CYPRESS_responseTimeout
      delete process.env.CYPRESS_watch_for_file_changes

    it "passes options to headed.ready", ->
      @sandbox.stub(headed, "ready")

      cypress.start(["--updating", "--port=2121", "--config=pageLoadTimeout=1000"])
      .then ->
        expect(headed.ready).to.be.calledWithMatch({
          updating: true
          port: 2121
          pageLoadTimeout: 1000
        })

    it "passes options to Events.start", ->
      cypress.start(["--port=2121", "--config=pageLoadTimeout=1000"])
      .then ->
        expect(Events.start).to.be.calledWithMatch({
          port: 2121,
          pageLoadTimeout: 1000
        })

    it "passes filtered options to Project#open and sets cli config", ->
      getConfig = @sandbox.spy(Project.prototype, "getConfig")
      open      = @sandbox.stub(Server.prototype, "open").resolves()

      process.env.CYPRESS_FILE_SERVER_FOLDER = "foo"
      process.env.CYPRESS_BASE_URL = "localhost"
      process.env.CYPRESS_port = "2222"
      process.env.CYPRESS_responseTimeout = "5555"
      process.env.CYPRESS_watch_for_file_changes = "false"

      Promise.all([
        user.set({name: "brian", authToken: "auth-token-123"}),

        Project.add(@todosPath)
      ])
      .then =>
        settings.read(@todosPath)
      .then (json) =>
        ## this should be overriden by the env argument
        json.baseUrl = "http://localhost:8080"
        settings.write(@todosPath, json)
      .then =>
        cypress.start(["--port=2121", "--config", "pageLoadTimeout=1000", "--foo=bar", "--env=baz=baz"])
      .then =>
        options = Events.start.firstCall.args[0]
        Events.handleEvent(options, {}, {}, 123, "open:project", @todosPath)
      .then =>
        expect(getConfig).to.be.calledWithMatch({
          port: 2121
          pageLoadTimeout: 1000
          report: false
          environmentVariables: { baz: "baz" }
        })

        cfg = open.getCall(0).args[0]

        expect(cfg.fileServerFolder).to.eq(path.join(@todosPath, "foo"))
        expect(cfg.pageLoadTimeout).to.eq(1000)
        expect(cfg.port).to.eq(2121)
        expect(cfg.baseUrl).to.eq("localhost")
        expect(cfg.watchForFileChanges).to.be.false
        expect(cfg.responseTimeout).to.eq(5555)
        expect(cfg.environmentVariables.baz).to.eq("baz")
        expect(cfg.environmentVariables).not.to.have.property("fileServerFolder")
        expect(cfg.environmentVariables).not.to.have.property("port")
        expect(cfg.environmentVariables).not.to.have.property("BASE_URL")
        expect(cfg.environmentVariables).not.to.have.property("watchForFileChanges")
        expect(cfg.environmentVariables).not.to.have.property("responseTimeout")

        expect(cfg.resolved.fileServerFolder).to.deep.eq({
          value: "foo"
          from: "env"
        })
        expect(cfg.resolved.pageLoadTimeout).to.deep.eq({
          value: 1000
          from: "cli"
        })
        expect(cfg.resolved.port).to.deep.eq({
          value: 2121
          from: "cli"
        })
        expect(cfg.resolved.baseUrl).to.deep.eq({
          value: "localhost"
          from: "env"
        })
        expect(cfg.resolved.watchForFileChanges).to.deep.eq({
          value: false
          from: "env"
        })
        expect(cfg.resolved.responseTimeout).to.deep.eq({
          value: 5555
          from: "env"
        })
        expect(cfg.resolved.environmentVariables.baz).to.deep.eq({
          value: "baz"
          from: "cli"
        })

  context "no args", ->
    beforeEach ->
      @sandbox.stub(electron.app, "on").withArgs("ready").yieldsAsync()
      @sandbox.stub(headed, "ready").resolves()

    it "runs headed and does not exit", ->
      cypress.start().then ->
        expect(headed.ready).to.be.calledOnce<|MERGE_RESOLUTION|>--- conflicted
+++ resolved
@@ -200,10 +200,7 @@
       @sandbox.stub(headless, "waitForSocketConnection")
       @sandbox.stub(headless, "createRenderer")
       @sandbox.stub(headless, "waitForTestsToFinishRunning").resolves({failures: 0})
-<<<<<<< HEAD
       @sandbox.stub(git, "_getRemoteOrigin").resolves("remoteOrigin")
-=======
->>>>>>> 8a8917ba
 
     it "runs project headlessly and exits with exit code 0", ->
       Project.add(@todosPath)
@@ -239,15 +236,12 @@
         @expectExitWith(0)
       .then =>
         expect(api.createProject).not.to.be.called
-<<<<<<< HEAD
-=======
 
         Project(@pristinePath).getProjectId()
         .then ->
           throw new Error("should have caught error but didnt")
         .catch (err) ->
           expect(err.type).to.eq("NO_PROJECT_ID")
->>>>>>> 8a8917ba
 
     it "runs project by specific spec and exits with status 0", ->
       Project.add(@todosPath)
