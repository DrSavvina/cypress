--- conflicted
+++ resolved
@@ -13,7 +13,6 @@
     @sandbox.stub(os, "platform").returns("linux")
     @sandbox.stub(provider, "get").returns("circle")
 
-<<<<<<< HEAD
   context ".getOrgs", ->
     it "GET /orgs + returns orgs", ->
       orgs = []
@@ -52,7 +51,7 @@
       api.getProjectBuilds("id-123", "session-123")
       .then (ret) ->
         expect(ret).to.eql(builds)
-=======
+
   context ".ping", ->
     it "GET /ping", ->
       nock("http://localhost:1234")
@@ -64,7 +63,6 @@
       api.ping()
       .then (resp) ->
         expect(resp).to.eq("OK")
->>>>>>> c64c8812
 
   context ".createBuild", ->
     it "POST /builds + returns buildId", ->
