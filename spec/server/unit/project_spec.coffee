require("../spec_helper")

path         = require("path")
Promise      = require("bluebird")
Fixtures     = require("../helpers/fixtures")
ids          = require("#{root}lib/ids")
api          = require("#{root}lib/api")
user         = require("#{root}lib/user")
cache        = require("#{root}lib/cache")
errors       = require("#{root}lib/errors")
config       = require("#{root}lib/config")
scaffold     = require("#{root}lib/scaffold")
Project      = require("#{root}lib/project")
savedState   = require("#{root}lib/saved_state")
git          = require("#{root}lib/util/git")
settings     = require("#{root}lib/util/settings")

describe "lib/project", ->
  beforeEach ->
    Fixtures.scaffold()

    @todosPath    = Fixtures.projectPath("todos")
    @idsPath      = Fixtures.projectPath("ids")
    @pristinePath = Fixtures.projectPath("pristine")

    settings.read(@todosPath).then (obj = {}) =>
      {@projectId} = obj

      @config  = config.set({projectName: "project", projectRoot: "/foo/bar"})
      @project = Project(@todosPath)

  afterEach ->
    Fixtures.remove()
    @project?.close()

  it "requires a projectRoot", ->
    fn = -> Project()
    expect(fn).to.throw "Instantiating lib/project requires a projectRoot!"

  it "always resolves the projectRoot to be absolute", ->
    p = Project("../foo/bar")
    expect(p.projectRoot).not.to.eq("../foo/bar")
    expect(p.projectRoot).to.eq(path.resolve("../foo/bar"))

  context "#getConfig", ->
    beforeEach ->
      @sandbox.stub(config, "get").withArgs(@todosPath, {foo: "bar"}).resolves({baz: "quux", integrationFolder: "foo/bar/baz"})
      @sandbox.stub(@project, "determineIsNewProject").withArgs("foo/bar/baz").resolves(false)

    it "calls config.get with projectRoot + options + saved state", ->
      @sandbox.stub(savedState, "get").returns(Promise.resolve({ reporterWidth: 225 }))
      @project.getConfig({foo: "bar"})
      .then (cfg) ->
        expect(cfg).to.deep.eq({
          integrationFolder: "foo/bar/baz"
          isNewProject: false
          baz: "quux"
          state: {
            reporterWidth: 225
          }
        })

    it "resolves if cfg is already set", ->
      @project.cfg = {foo: "bar"}

      @project.getConfig()
      .then (cfg) ->
        expect(cfg).to.deep.eq({foo: "bar", state: {}})

  context "#open", ->
    beforeEach ->
      @sandbox.stub(@project, "watchSettingsAndStartWebsockets").resolves()
      @sandbox.stub(@project, "watchSupportFile").resolves()
      @sandbox.stub(@project, "scaffold").resolves()
      @sandbox.stub(@project, "getConfig").resolves(@config)
      @sandbox.stub(@project.server, "open").resolves()

    it "calls #watchSettingsAndStartWebsockets with options + config", ->
      opts = {changeEvents: false, onAutomationRequest: ->}
      @project.cfg = {}
      @project.open(opts).then =>
        expect(@project.watchSettingsAndStartWebsockets).to.be.calledWith(opts, @project.cfg)

    it "calls #scaffold with server config", ->
      @project.open().then =>
        expect(@project.scaffold).to.be.calledWith(@config)

    it "calls #watchSupportFile with server config when scaffolding is finished", ->
      @project.open().then =>
        expect(@project.watchSupportFile).to.be.calledWith(@config)

    it "calls #getConfig options", ->
      opts = {}
      @project.open(opts).then =>
        expect(@project.getConfig).to.be.calledWith(opts)

    it "updates config.state when saved state changes", ->
      getSavedState = @sandbox.stub(savedState, "get").returns(Promise.resolve({}))
      options = {}
      @project.open(options)
      .then ->
        getSavedState.returns(Promise.resolve({ autoScrollingEnabled: false }))
        options.onSavedStateChanged()
      .then =>
        @project.getConfig()
      .then (config) ->
        expect(config.state).to.eql({ autoScrollingEnabled: false })

    it.skip "watches cypress.json", ->
      @server.open().bind(@).then ->
        expect(Watchers::watch).to.be.calledWith("/Users/brian/app/cypress.json")

    it.skip "passes watchers to Socket.startListening", ->
      options = {}

      @server.open(options).then ->
        startListening = Socket::startListening
        expect(startListening.getCall(0).args[0]).to.be.instanceof(Watchers)
        expect(startListening.getCall(0).args[1]).to.eq(options)

  context "#close", ->
    beforeEach ->
      @project = Project("path/to/project")

      @sandbox.stub(@project, "getConfig").resolves(@config)
<<<<<<< HEAD
      @sandbox.stub(user, "ensureSession").resolves("session-123")
=======
      @sandbox.stub(@project, "ensureProjectId").resolves("id-123")
      @sandbox.stub(api, "updateProject").withArgs("id-123", "closed", "project", "auth-token-123").resolves({})
      @sandbox.stub(user, "ensureAuthToken").resolves("auth-token-123")
>>>>>>> da40e08f

    it "closes server", ->
      @project.server = @sandbox.stub({close: ->})

      @project.close().then =>
        expect(@project.server.close).to.be.calledOnce

    it "closes watchers", ->
      @project.watchers = @sandbox.stub({close: ->})

      @project.close().then =>
        expect(@project.watchers.close).to.be.calledOnce

    it "can close when server + watchers arent open", ->
      @project.close()

    it "removes listeners", ->
      @project.on "foo", ->

      expect(@project.listeners("foo").length).to.eq(1)

      @project.close().then =>
        expect(@project.listeners("foo").length).to.be.eq(0)

  context "#determineIsNewProject", ->
    it "is false when files.length isnt 1", ->
      id = =>
        @ids = Project(@idsPath)
        @ids.getConfig()
        .then (cfg) =>
          @ids.scaffold(cfg).return(cfg)
        .then (cfg) =>
          @ids.determineIsNewProject(cfg.integrationFolder)
        .then (ret) ->
          expect(ret).to.be.false

      todo = =>
        @todos = Project(@todosPath)
        @todos.getConfig()
        .then (cfg) =>
          @todos.scaffold(cfg).return(cfg)
        .then (cfg) =>
          @todos.determineIsNewProject(cfg.integrationFolder)
        .then (ret) ->
          expect(ret).to.be.false

      Promise.join(id, todo)

    it "is true when files, name + bytes match to scaffold", ->
      pristine = Project(@pristinePath)
      pristine.getConfig()
      .then (cfg) ->
        pristine.scaffold(cfg).return(cfg)
      .then (cfg) ->
        pristine.determineIsNewProject(cfg.integrationFolder)
      .then (ret) ->
        expect(ret).to.be.true

    it "is false when bytes dont match scaffold", ->
      pristine = Project(@pristinePath)
      pristine.getConfig()
      .then (cfg) ->
        pristine.scaffold(cfg).return(cfg)
      .then (cfg) ->
        example = scaffold.integrationExampleName()
        file    = path.join(cfg.integrationFolder, example)

        ## write some data to the file so it is now
        ## different in file size
        fs.readFileAsync(file, "utf8")
        .then (str) ->
          str += "foo bar baz"
          fs.writeFileAsync(file, str).return(cfg)
      .then (cfg) ->
        pristine.determineIsNewProject(cfg.integrationFolder)
      .then (ret) ->
        expect(ret).to.be.false

  context "#getBuilds", ->
    beforeEach ->
<<<<<<< HEAD
      @project = Project(@todosPath)
      @sandbox.stub(settings, "read").resolves({projectId: "id-123"})
      @sandbox.stub(api, "getProjectBuilds").resolves('builds')
      @sandbox.stub(user, "ensureSession").resolves("session-123")

    it "calls api.getProjectBuilds with project id + session", ->
      @project.getBuilds().then (builds) ->
        expect(api.getProjectBuilds).to.be.calledWith("id-123", "session-123")
        expect(builds).to.equal("builds")
=======
      @project = Project("path/to/project")
      @sandbox.stub(@project, "getConfig").resolves(@config)
      @sandbox.stub(api, "updateProject").resolves({})
      @sandbox.stub(user, "ensureAuthToken").resolves("auth-token-123")

    it "is noop if options.updateProject isnt true", ->
      @project.updateProject(1).then ->
        expect(api.updateProject).not.to.be.called

    it "calls api.updateProject with id + session", ->
      @project.updateProject("project-123", {sync: true, type: "opened"}).then ->
        expect(api.updateProject).to.be.calledWith("project-123", "opened", "project", "auth-token-123")
>>>>>>> da40e08f

  context "#scaffold", ->
    beforeEach ->
      @project = Project("path/to/project")
      @sandbox.stub(scaffold, "integration").resolves()
      @sandbox.stub(scaffold, "fixture").resolves()
      @sandbox.stub(scaffold, "support").resolves()

      @obj = {projectRoot: "pr", fixturesFolder: "ff", integrationFolder: "if", supportFolder: "sf"}

    it "calls scaffold.integration with integrationFolder", ->
      @project.scaffold(@obj).then =>
        expect(scaffold.integration).to.be.calledWith(@obj.integrationFolder)

    it "calls fixture.scaffold with fixturesFolder", ->
      @project.scaffold(@obj).then =>
        expect(scaffold.fixture).to.be.calledWith(@obj.fixturesFolder)

    it "calls support.scaffold with supportFolder", ->
      @project.scaffold(@obj).then =>
        expect(scaffold.support).to.be.calledWith(@obj.supportFolder)

  context "#watchSettings", ->
    beforeEach ->
      @project = Project("path/to/project")
      @project.server = {startWebsockets: ->}
      @watch = @sandbox.stub(@project.watchers, "watch")

    it "sets onChange event when {changeEvents: true}", (done) ->
      @project.watchSettingsAndStartWebsockets({onSettingsChanged: done})

      ## get the object passed to watchers.watch
      obj = @watch.getCall(0).args[1]

      expect(obj.onChange).to.be.a("function")
      obj.onChange()

    it "does not call watch when {changeEvents: false}", ->
      @project.watchSettingsAndStartWebsockets({onSettingsChanged: undefined})

      expect(@watch).not.to.be.called

    it "does not call onSettingsChanged when generatedProjectIdTimestamp is less than 1 second", ->
      @project.generatedProjectIdTimestamp = timestamp = new Date

      emit = @sandbox.spy(@project, "emit")

      stub = @sandbox.stub()

      @project.watchSettingsAndStartWebsockets({onSettingsChanged: stub})

      ## get the object passed to watchers.watch
      obj = @watch.getCall(0).args[1]
      obj.onChange()

      expect(stub).not.to.be.called

      ## subtract 1 second from our timestamp
      timestamp.setSeconds(timestamp.getSeconds() - 1)

      obj.onChange()

      expect(stub).to.be.calledOnce

  context "#watchSupportFile", ->
    beforeEach ->
      @project = Project("path/to/project")
      @project.server = {onTestFileChange: @sandbox.spy()}
      @watchBundle = @sandbox.stub(@project.watchers, "watchBundle").returns(Promise.resolve())
      @config = {
        projectRoot: "/path/to/root/"
        supportFile: "/path/to/root/foo/bar.js"
      }

    it "does nothing when {supportFile: false}", ->
      @project.watchSupportFile({supportFile: false})

      expect(@watchBundle).not.to.be.called

    it "calls watchers.watchBundle with relative path to file", ->
      @project.watchSupportFile(@config)

      expect(@watchBundle).to.be.calledWith("foo/bar.js", @config)

    it "calls server.onTestFileChange when file changes", ->
      @project.watchSupportFile(@config)
      @watchBundle.firstCall.args[2].onChange()

      expect(@project.server.onTestFileChange).to.be.calledWith("foo/bar.js")

  context "#watchSettingsAndStartWebsockets", ->
    beforeEach ->
      @project = Project("path/to/project")
      @project.watchers = {}
      @project.server = @sandbox.stub({startWebsockets: ->})
      @sandbox.stub(@project, "watchSettings")

    it "calls server.startWebsockets with watchers + config", ->
      c = {}

      @project.watchSettingsAndStartWebsockets({}, c)

      expect(@project.server.startWebsockets).to.be.calledWith(@project.watchers, c)

    it "passes onAutomationRequest callback", ->
      fn = @sandbox.stub()

      @project.server.startWebsockets.yieldsTo("onAutomationRequest")

      @project.watchSettingsAndStartWebsockets({onAutomationRequest: fn}, {})

      expect(fn).to.be.calledOnce

    it "passes onReloadBrowser callback", ->
      fn = @sandbox.stub()

      @project.server.startWebsockets.yieldsTo("onReloadBrowser")

      @project.watchSettingsAndStartWebsockets({onReloadBrowser: fn}, {})

      expect(fn).to.be.calledOnce

  context "#getProjectId", ->
    afterEach ->
      delete process.env.CYPRESS_PROJECT_ID

    beforeEach ->
      @project         = Project("path/to/project")
      @verifyExistence = @sandbox.stub(Project.prototype, "verifyExistence").resolves()

    it "resolves with process.env.CYPRESS_PROJECT_ID if set", ->
      process.env.CYPRESS_PROJECT_ID = "123"

      @project.getProjectId().then (id) ->
        expect(id).to.eq("123")

    it "calls verifyExistence", ->
      @sandbox.stub(settings, "read").resolves({projectId: "id-123"})

      @project.getProjectId()
      .then =>
        expect(@verifyExistence).to.be.calledOnce

    it "returns the project id from settings", ->
      @sandbox.stub(settings, "read").resolves({projectId: "id-123"})

      @project.getProjectId()
      .then (id) ->
        expect(id).to.eq "id-123"

    it "throws NO_PROJECT_ID with the projectRoot when no projectId was found", ->
      @sandbox.stub(settings, "read").resolves({})

      @project.getProjectId()
      .then (id) ->
        throw new Error("expected to fail, but did not")
      .catch (err) ->
        expect(err.type).to.eq("NO_PROJECT_ID")
        expect(err.message).to.include("path/to/project")

    it "bubbles up Settings.read errors", ->
      err = new Error
      err.code = "EACCES"

      @sandbox.stub(settings, "read").rejects(err)

      @project.getProjectId()
      .then (id) ->
        throw new Error("expected to fail, but did not")
      .catch (err) ->
        expect(err.code).to.eq("EACCES")

<<<<<<< HEAD
=======
  context "#createProjectId", ->
    beforeEach ->
      @project = Project("path/to/project")
      @sandbox.stub(@project, "getConfig").resolves(@config)
      @sandbox.stub(@project, "writeProjectId").resolves("uuid-123")
      @sandbox.stub(user, "ensureAuthToken").resolves("auth-token-123")
      @sandbox.stub(git, "_getRemoteOrigin").resolves("remoteOrigin")
      @sandbox.stub(api, "createProject")
        .withArgs("project", "remoteOrigin", "auth-token-123")
        .resolves("uuid-123")

    afterEach ->
      delete process.env.CYPRESS_PROJECT_ID

    it "calls api.createProject with user session", ->
      @project.createProjectId().then ->
        expect(api.createProject).to.be.calledWith("project", "remoteOrigin", "auth-token-123")

    it "calls writeProjectId with id", ->
      @project.createProjectId().then =>
        expect(@project.writeProjectId).to.be.calledWith("uuid-123")
        expect(@project.writeProjectId).to.be.calledOn(@project)

    it "can set the project id by CYPRESS_PROJECT_ID env", ->
      process.env.CYPRESS_PROJECT_ID = "987-654-321-foo"
      @project.createProjectId().then =>
        expect(@project.writeProjectId).to.be.calledWith("987-654-321-foo")
        expect(@project.writeProjectId).to.be.calledOn(@project)

>>>>>>> da40e08f
  context "#writeProjectId", ->
    beforeEach ->
      @project = Project("path/to/project")

      @sandbox.stub(settings, "write")
        .withArgs(@project.projectRoot, {projectId: "id-123"})
        .resolves({projectId: "id-123"})

    it "calls Settings.write with projectRoot and attrs", ->
      @project.writeProjectId("id-123").then (id) ->
        expect(id).to.eq("id-123")

    it "sets generatedProjectIdTimestamp", ->
      @project.writeProjectId("id-123").then =>
        expect(@project.generatedProjectIdTimestamp).to.be.a("date")

  context "#ensureSpecUrl", ->
    beforeEach ->
      @project2 = Project(@idsPath)

      settings.write(@idsPath, {port: 2020})

    it "returns fully qualified url when spec exists", ->
      @project2.ensureSpecUrl("cypress/integration/bar.js")
      .then (str) ->
        expect(str).to.eq("http://localhost:2020/__/#/tests/integration/bar.js")

    it "returns fully qualified url on absolute path to spec", ->
      todosSpec = path.join(@todosPath, "tests/sub/sub_test.coffee")
      @project.ensureSpecUrl(todosSpec)
      .then (str) ->
        expect(str).to.eq("http://localhost:8888/__/#/tests/integration/sub/sub_test.coffee")

    it "returns __all spec url", ->
      @project.ensureSpecUrl()
      .then (str) ->
        expect(str).to.eq("http://localhost:8888/__/#/tests/__all")

    it "throws when spec isnt found", ->
      @project.ensureSpecUrl("does/not/exist.js")
      .catch (err) ->
        expect(err.type).to.eq("SPEC_FILE_NOT_FOUND")

  context "#ensureSpecExists", ->
    beforeEach ->
      @project2 = Project(@idsPath)

    it "resolves relative path to test file against projectRoot", ->
      @project2.ensureSpecExists("cypress/integration/foo.coffee")
      .then =>
        @project.ensureSpecExists("tests/test1.js")

    it "resolves + returns absolute path to test file", ->
      idsSpec   = path.join(@idsPath, "cypress/integration/foo.coffee")
      todosSpec = path.join(@todosPath, "tests/sub/sub_test.coffee")

      @project2.ensureSpecExists(idsSpec)
      .then (spec1) =>
        expect(spec1).to.eq(idsSpec)

        @project.ensureSpecExists(todosSpec)
      .then (spec2) ->
        expect(spec2).to.eq(todosSpec)

    it "throws SPEC_FILE_NOT_FOUND when spec does not exist", ->
      @project2.ensureSpecExists("does/not/exist.js")
      .catch (err) =>
        expect(err.type).to.eq("SPEC_FILE_NOT_FOUND")
        expect(err.message).to.include(path.join(@idsPath, "does/not/exist.js"))

  context ".add", ->
    beforeEach ->
      @pristinePath = Fixtures.projectPath("pristine")

    it "inserts path into cache", ->
      Project.add(@pristinePath)
      .then =>
        cache.read()
      .then (json) =>
        expect(json.PROJECTS).to.deep.eq([@pristinePath])

    describe "if project at path has id", ->
      it "returns object containing path and id", ->
        @sandbox.stub(settings, "read").resolves({projectId: "id-123"})

        Project.add(@pristinePath)
        .then (project) =>
          expect(project.id).to.equal("id-123")
          expect(project.path).to.equal(@pristinePath)

    describe "if project at path does not have id", ->
      it "returns object containing just the path", ->
        @sandbox.stub(settings, "read").rejects()

        Project.add(@pristinePath)
        .then (project) =>
          expect(project.id).to.be.undefined
          expect(project.path).to.equal(@pristinePath)


  context "#createCiProject", ->
    beforeEach ->
      @project = Project("path/to/project")
      @sandbox.stub(@project, "writeProjectId").resolves("project-id-123")
      @sandbox.stub(user, "ensureSession").resolves("session-123")
      @newProject = { id: "project-id-123" }
      @sandbox.stub(api, "createProject").resolves(@newProject)

    it "calls api.createProject with user session", ->
      @project.createCiProject({}).then ->
        expect(api.createProject).to.be.calledWith({}, "session-123")

    it "calls writeProjectId with id", ->
      @project.createCiProject({}).then =>
        expect(@project.writeProjectId).to.be.calledWith("project-id-123")

    it "returns project id", ->
      @project.createCiProject({}).then (projectId) =>
        expect(projectId).to.eql(@newProject)

  context "#getCiKeys", ->
    beforeEach ->
      @ciKeys = []
      @project = Project(@pristinePath)
      @sandbox.stub(settings, "read").resolves({projectId: "id-123"})
      @sandbox.stub(user, "ensureSession").resolves("session-123")
      @sandbox.stub(api, "getProjectCiKeys").resolves(@ciKeys)

    it "calls api.getProjectCiKeys with project id + session", ->
      @project.getCiKeys().then ->
        expect(api.getProjectCiKeys).to.be.calledWith("id-123", "session-123")

    it "returns ci keys", ->
      @project.getCiKeys().then (ciKeys) =>
        expect(ciKeys).to.equal(@ciKeys)

  context "#requestAccess", ->
    beforeEach ->
      @project = Project(@pristinePath)
      @sandbox.stub(user, "ensureSession").resolves("session-123")
      @sandbox.stub(api, "requestAccess").resolves("response")

    it "calls api.requestAccess with org id + session", ->
      @project.requestAccess("org-id-123").then ->
        expect(api.requestAccess).to.be.calledWith("org-id-123", "session-123")

    it "returns response", ->
      @project.requestAccess("org-id-123").then (response) =>
        expect(response).to.equal("response")

  context ".remove", ->
    beforeEach ->
      @sandbox.stub(cache, "removeProject").resolves()

    it "calls cache.removeProject with path", ->
      Project.remove("path/to/project").then ->
        expect(cache.removeProject).to.be.calledWith("path/to/project")

  context ".exists", ->
    beforeEach ->
      @sandbox.stub(cache, "getProjectPaths").resolves(["foo", "bar", "baz"])

    it "is true if path is in paths", ->
      Project.exists("bar").then (ret) ->
        expect(ret).to.be.true

    it "is false if path isnt in paths", ->
      Project.exists("quux").then (ret) ->
        expect(ret).to.be.false

  context ".id", ->
    it "returns project id", ->
      Project.id(@todosPath).then (id) =>
        expect(id).to.eq(@projectId)

  context ".getOrgs", ->
    beforeEach ->
      @sandbox.stub(user, "ensureSession").resolves("session-123")
      @sandbox.stub(api, "getOrgs").resolves([])

    it "calls api.getOrgs", ->
      Project.getOrgs().then (orgs) ->
        expect(orgs).to.deep.eq([])
        expect(api.getOrgs).to.be.calledOnce
        expect(api.getOrgs).to.be.calledWith("session-123")

  context ".paths", ->
    beforeEach ->
      @sandbox.stub(cache, "getProjectPaths").resolves([])

    it "calls cache.getProjectPaths", ->
      Project.paths().then (ret) ->
        expect(ret).to.deep.eq([])
        expect(cache.getProjectPaths).to.be.calledOnce

  context ".getPathsAndIds", ->
    beforeEach ->
      @sandbox.stub(cache, "getProjectPaths").resolves([
        "/path/to/first"
        "/path/to/second"
      ])
      @sandbox.stub(settings, "id").resolves("id-123")

    it "returns array of objects with paths and ids", ->
      Project.getPathsAndIds().then (pathsAndIds) ->
        expect(pathsAndIds).to.eql([
          {
            path: "/path/to/first"
            id: "id-123"
          }
          {
            path: "/path/to/second"
            id: "id-123"
          }
        ])

  context ".getProjectStatuses", ->
    beforeEach ->
      @sandbox.stub(user, "ensureSession").resolves("session-123")

    it "gets projects from api", ->
      @sandbox.stub(api, "getProjects").resolves([])

      Project.getProjectStatuses([])
      .then ->
        expect(api.getProjects).to.have.been.calledWith("session-123")

    it "returns array of projects", ->
      @sandbox.stub(api, "getProjects").resolves([])

      Project.getProjectStatuses([])
      .then (projectsWithStatuses) =>
        expect(projectsWithStatuses).to.eql([])

    it "returns same number as client projects, even if there are less api projects", ->
      @sandbox.stub(api, "getProjects").resolves([])

      Project.getProjectStatuses([{}])
      .then (projectsWithStatuses) =>
        expect(projectsWithStatuses.length).to.eql(1)

    it "returns same number as client projects, even if there are more api projects", ->
      @sandbox.stub(api, "getProjects").resolves([{}, {}])

      Project.getProjectStatuses([{}])
      .then (projectsWithStatuses) =>
        expect(projectsWithStatuses.length).to.eql(1)

    it "merges in details of matching projects", ->
      @sandbox.stub(api, "getProjects").resolves([
        { id: "id-123", lastBuildStatus: "passing" }
      ])

      Project.getProjectStatuses([{ id: "id-123", path: "/path/to/project" }])
      .then (projectsWithStatuses) =>
        expect(projectsWithStatuses[0]).to.eql({
          id: "id-123"
          path: "/path/to/project"
          lastBuildStatus: "passing"
          valid: true
        })

    it "returns client project when it has no id", ->
      @sandbox.stub(api, "getProjects").resolves([])

      Project.getProjectStatuses([{ path: "/path/to/project" }])
      .then (projectsWithStatuses) =>
        expect(projectsWithStatuses[0]).to.eql({
          path: "/path/to/project"
        })

    it "marks project as valid: false if client project has id and there is no matching api project", ->
      @sandbox.stub(api, "getProjects").resolves([])

      Project.getProjectStatuses([{ id: "id-123", path: "/path/to/project" }])
      .then (projectsWithStatuses) =>
        expect(projectsWithStatuses[0]).to.eql({
          id: "id-123"
          path: "/path/to/project"
          valid: false
        })

  context ".getProjectStatus", ->
    beforeEach ->
      @clientProject = {
        id: "id-123",
        path: "/path/to/project"
      }
      @sandbox.stub(user, "ensureSession").resolves("session-123")

    it "gets project from api", ->
      @sandbox.stub(api, "getProject").resolves([])

      Project.getProjectStatus(@clientProject)
      .then ->
        expect(api.getProject).to.have.been.calledWith("id-123", "session-123")

    it "returns project merged with details", ->
      @sandbox.stub(api, "getProject").resolves({
        lastBuildStatus: "passing"
      })

      Project.getProjectStatus(@clientProject)
      .then (project) =>
        expect(project).to.eql({
          id: "id-123"
          path: "/path/to/project"
          lastBuildStatus: "passing"
        })

    it "marks project as valid: false if there is no matching api project", ->
      @sandbox.stub(api, "getProject").rejects()

      Project.getProjectStatus(@clientProject)
      .then (project) =>
        expect(project).to.eql({
          id: "id-123"
          path: "/path/to/project"
          valid: false
        })

  context ".removeIds", ->
    beforeEach ->
      @sandbox.stub(ids, "remove").resolves({})

    it "calls id.remove with path to project tests", ->
      p = Fixtures.projectPath("ids")

      Project.removeIds(p).then ->
        expect(ids.remove).to.be.calledWith(p + "/cypress/integration")

  context ".getSecretKeyByPath", ->
    beforeEach ->
      @sandbox.stub(user, "ensureAuthToken").resolves("auth-token-123")

    it "calls api.getProjectToken with id + session", ->
      @sandbox.stub(api, "getProjectToken")
        .withArgs(@projectId, "auth-token-123")
        .resolves("key-123")

      Project.getSecretKeyByPath(@todosPath).then (key) ->
        expect(key).to.eq("key-123")

    it "throws CANNOT_FETCH_PROJECT_TOKEN on error", ->
      @sandbox.stub(api, "getProjectToken")
        .withArgs(@projectId, "auth-token-123")
        .rejects(new Error)

      Project.getSecretKeyByPath(@todosPath)
      .then ->
        throw new Error("should have caught error but did not")
      .catch (err) ->
        expect(err.type).to.eq("CANNOT_FETCH_PROJECT_TOKEN")

  context ".generateSecretKeyByPath", ->
    beforeEach ->
      @sandbox.stub(user, "ensureAuthToken").resolves("auth-token-123")

    it "calls api.updateProjectToken with id + session", ->
      @sandbox.stub(api, "updateProjectToken")
        .withArgs(@projectId, "auth-token-123")
        .resolves("new-key-123")

      Project.generateSecretKeyByPath(@todosPath).then (key) ->
        expect(key).to.eq("new-key-123")

    it "throws CANNOT_CREATE_PROJECT_TOKEN on error", ->
      @sandbox.stub(api, "updateProjectToken")
        .withArgs(@projectId, "auth-token-123")
        .rejects(new Error)

      Project.generateSecretKeyByPath(@todosPath)
      .then ->
        throw new Error("should have caught error but did not")
      .catch (err) ->
        expect(err.type).to.eq("CANNOT_CREATE_PROJECT_TOKEN")<|MERGE_RESOLUTION|>--- conflicted
+++ resolved
@@ -123,13 +123,7 @@
       @project = Project("path/to/project")
 
       @sandbox.stub(@project, "getConfig").resolves(@config)
-<<<<<<< HEAD
-      @sandbox.stub(user, "ensureSession").resolves("session-123")
-=======
-      @sandbox.stub(@project, "ensureProjectId").resolves("id-123")
-      @sandbox.stub(api, "updateProject").withArgs("id-123", "closed", "project", "auth-token-123").resolves({})
-      @sandbox.stub(user, "ensureAuthToken").resolves("auth-token-123")
->>>>>>> da40e08f
+      @sandbox.stub(user, "ensureAuthToken").resolves("auth-token-123")
 
     it "closes server", ->
       @project.server = @sandbox.stub({close: ->})
@@ -210,30 +204,15 @@
 
   context "#getBuilds", ->
     beforeEach ->
-<<<<<<< HEAD
       @project = Project(@todosPath)
       @sandbox.stub(settings, "read").resolves({projectId: "id-123"})
       @sandbox.stub(api, "getProjectBuilds").resolves('builds')
-      @sandbox.stub(user, "ensureSession").resolves("session-123")
+      @sandbox.stub(user, "ensureAuthToken").resolves("auth-token-123")
 
     it "calls api.getProjectBuilds with project id + session", ->
       @project.getBuilds().then (builds) ->
-        expect(api.getProjectBuilds).to.be.calledWith("id-123", "session-123")
+        expect(api.getProjectBuilds).to.be.calledWith("id-123", "auth-token-123")
         expect(builds).to.equal("builds")
-=======
-      @project = Project("path/to/project")
-      @sandbox.stub(@project, "getConfig").resolves(@config)
-      @sandbox.stub(api, "updateProject").resolves({})
-      @sandbox.stub(user, "ensureAuthToken").resolves("auth-token-123")
-
-    it "is noop if options.updateProject isnt true", ->
-      @project.updateProject(1).then ->
-        expect(api.updateProject).not.to.be.called
-
-    it "calls api.updateProject with id + session", ->
-      @project.updateProject("project-123", {sync: true, type: "opened"}).then ->
-        expect(api.updateProject).to.be.calledWith("project-123", "opened", "project", "auth-token-123")
->>>>>>> da40e08f
 
   context "#scaffold", ->
     beforeEach ->
@@ -406,38 +385,6 @@
       .catch (err) ->
         expect(err.code).to.eq("EACCES")
 
-<<<<<<< HEAD
-=======
-  context "#createProjectId", ->
-    beforeEach ->
-      @project = Project("path/to/project")
-      @sandbox.stub(@project, "getConfig").resolves(@config)
-      @sandbox.stub(@project, "writeProjectId").resolves("uuid-123")
-      @sandbox.stub(user, "ensureAuthToken").resolves("auth-token-123")
-      @sandbox.stub(git, "_getRemoteOrigin").resolves("remoteOrigin")
-      @sandbox.stub(api, "createProject")
-        .withArgs("project", "remoteOrigin", "auth-token-123")
-        .resolves("uuid-123")
-
-    afterEach ->
-      delete process.env.CYPRESS_PROJECT_ID
-
-    it "calls api.createProject with user session", ->
-      @project.createProjectId().then ->
-        expect(api.createProject).to.be.calledWith("project", "remoteOrigin", "auth-token-123")
-
-    it "calls writeProjectId with id", ->
-      @project.createProjectId().then =>
-        expect(@project.writeProjectId).to.be.calledWith("uuid-123")
-        expect(@project.writeProjectId).to.be.calledOn(@project)
-
-    it "can set the project id by CYPRESS_PROJECT_ID env", ->
-      process.env.CYPRESS_PROJECT_ID = "987-654-321-foo"
-      @project.createProjectId().then =>
-        expect(@project.writeProjectId).to.be.calledWith("987-654-321-foo")
-        expect(@project.writeProjectId).to.be.calledOn(@project)
-
->>>>>>> da40e08f
   context "#writeProjectId", ->
     beforeEach ->
       @project = Project("path/to/project")
@@ -537,25 +484,28 @@
           expect(project.id).to.be.undefined
           expect(project.path).to.equal(@pristinePath)
 
-
   context "#createCiProject", ->
     beforeEach ->
       @project = Project("path/to/project")
+      @newProject = { id: "project-id-123" }
+
       @sandbox.stub(@project, "writeProjectId").resolves("project-id-123")
-      @sandbox.stub(user, "ensureSession").resolves("session-123")
-      @newProject = { id: "project-id-123" }
-      @sandbox.stub(api, "createProject").resolves(@newProject)
+      @sandbox.stub(user, "ensureAuthToken").resolves("auth-token-123")
+      @sandbox.stub(git, "_getRemoteOrigin").resolves("remoteOrigin")
+      @sandbox.stub(api, "createProject")
+      .withArgs({foo: "bar"}, "remoteOrigin", "auth-token-123")
+      .resolves(@newProject)
 
     it "calls api.createProject with user session", ->
-      @project.createCiProject({}).then ->
-        expect(api.createProject).to.be.calledWith({}, "session-123")
+      @project.createCiProject({foo: "bar"}).then ->
+        expect(api.createProject).to.be.calledWith({foo: "bar"}, "remoteOrigin", "auth-token-123")
 
     it "calls writeProjectId with id", ->
-      @project.createCiProject({}).then =>
+      @project.createCiProject({foo: "bar"}).then =>
         expect(@project.writeProjectId).to.be.calledWith("project-id-123")
 
     it "returns project id", ->
-      @project.createCiProject({}).then (projectId) =>
+      @project.createCiProject({foo: "bar"}).then (projectId) =>
         expect(projectId).to.eql(@newProject)
 
   context "#getCiKeys", ->
@@ -563,12 +513,12 @@
       @ciKeys = []
       @project = Project(@pristinePath)
       @sandbox.stub(settings, "read").resolves({projectId: "id-123"})
-      @sandbox.stub(user, "ensureSession").resolves("session-123")
+      @sandbox.stub(user, "ensureAuthToken").resolves("auth-token-123")
       @sandbox.stub(api, "getProjectCiKeys").resolves(@ciKeys)
 
     it "calls api.getProjectCiKeys with project id + session", ->
       @project.getCiKeys().then ->
-        expect(api.getProjectCiKeys).to.be.calledWith("id-123", "session-123")
+        expect(api.getProjectCiKeys).to.be.calledWith("id-123", "auth-token-123")
 
     it "returns ci keys", ->
       @project.getCiKeys().then (ciKeys) =>
@@ -577,12 +527,12 @@
   context "#requestAccess", ->
     beforeEach ->
       @project = Project(@pristinePath)
-      @sandbox.stub(user, "ensureSession").resolves("session-123")
+      @sandbox.stub(user, "ensureAuthToken").resolves("auth-token-123")
       @sandbox.stub(api, "requestAccess").resolves("response")
 
     it "calls api.requestAccess with org id + session", ->
       @project.requestAccess("org-id-123").then ->
-        expect(api.requestAccess).to.be.calledWith("org-id-123", "session-123")
+        expect(api.requestAccess).to.be.calledWith("org-id-123", "auth-token-123")
 
     it "returns response", ->
       @project.requestAccess("org-id-123").then (response) =>
@@ -615,14 +565,14 @@
 
   context ".getOrgs", ->
     beforeEach ->
-      @sandbox.stub(user, "ensureSession").resolves("session-123")
+      @sandbox.stub(user, "ensureAuthToken").resolves("auth-token-123")
       @sandbox.stub(api, "getOrgs").resolves([])
 
     it "calls api.getOrgs", ->
       Project.getOrgs().then (orgs) ->
         expect(orgs).to.deep.eq([])
         expect(api.getOrgs).to.be.calledOnce
-        expect(api.getOrgs).to.be.calledWith("session-123")
+        expect(api.getOrgs).to.be.calledWith("auth-token-123")
 
   context ".paths", ->
     beforeEach ->
@@ -656,14 +606,14 @@
 
   context ".getProjectStatuses", ->
     beforeEach ->
-      @sandbox.stub(user, "ensureSession").resolves("session-123")
+      @sandbox.stub(user, "ensureAuthToken").resolves("auth-token-123")
 
     it "gets projects from api", ->
       @sandbox.stub(api, "getProjects").resolves([])
 
       Project.getProjectStatuses([])
       .then ->
-        expect(api.getProjects).to.have.been.calledWith("session-123")
+        expect(api.getProjects).to.have.been.calledWith("auth-token-123")
 
     it "returns array of projects", ->
       @sandbox.stub(api, "getProjects").resolves([])
@@ -726,14 +676,14 @@
         id: "id-123",
         path: "/path/to/project"
       }
-      @sandbox.stub(user, "ensureSession").resolves("session-123")
+      @sandbox.stub(user, "ensureAuthToken").resolves("auth-token-123")
 
     it "gets project from api", ->
       @sandbox.stub(api, "getProject").resolves([])
 
       Project.getProjectStatus(@clientProject)
       .then ->
-        expect(api.getProject).to.have.been.calledWith("id-123", "session-123")
+        expect(api.getProject).to.have.been.calledWith("id-123", "auth-token-123")
 
     it "returns project merged with details", ->
       @sandbox.stub(api, "getProject").resolves({
