--- conflicted
+++ resolved
@@ -7,20 +7,14 @@
   },
   "scripts": {
     "postinstall": "npm run build",
-    "build": "npm run clean && hexo generate",
+    "prebuild": "npm run clean",
+    "build": "hexo generate",
     "postbuild": "gulp post:build",
     "clean": "hexo clean",
     "clean-deps": "rm -rf node_modules",
     "convert": "node ./cy_scripts/convert.js",
     "deploy": "npm run build && hexo deploy",
-<<<<<<< HEAD
     "start": "hexo server --port 2222"
-=======
-    "prep-build": "gulp prep:build",
-    "prep-start": "gulp prep:start",
-    "start": "npm run prep-start && hexo server --port 2222",
-    "watch-dev": "hexo server --port 2222"
->>>>>>> 9ec2cc52
   },
   "devDependencies": {
     "colors": "^1.1.2",
