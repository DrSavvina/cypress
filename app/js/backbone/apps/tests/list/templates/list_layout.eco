--- conflicted
+++ resolved
@@ -4,11 +4,7 @@
       <div class="block-panel">
         <div class="title-bar">
           <h1>
-<<<<<<< HEAD
-            Tests found in: <code data-js="project-name"><%= @parentTestsFolderDisplay %></code>
-=======
             Tests found in: <a href="#" data-js="project-name"><%= @projectName %>/cypress</a>
->>>>>>> f7b456b5
           </h1>
           <div class="controls">
             <div id="search-region"></div>
