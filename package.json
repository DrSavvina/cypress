{
  "name": "cypress",
  "productName": "Cypress",
  "version": "0.20.1",
  "description": "Cypress.io end to end testing tool",
  "private": true,
  "engines": {
    "node": ">=6.5.0"
  },
  "scripts": {
    "start": "node ./scripts/start.js",
    "watch": "npm run all watch",
    "deps": "deps-ok",
    "prebuild": "npm run deps",
    "build": "npm run all build",
    "all": "node ./scripts/run.js",
    "test": "echo '⚠️ This root monorepo is only for local development and new contributions. There are no tests.'",
    "link": "node ./scripts/link-packages.js",
    "postinstall": "echo 'root postinstall' && npm run link && npm run all install && npm run build",
    "clean-deps": "npm run all clean-deps",
    "docker": "./scripts/run-docker-local.sh",
    "lint-js": "eslint --fix scripts/*.js",
    "lint-coffee": "coffeelint scripts/*.coffee scripts/**/*.coffee",
    "lint": "npm run lint-js && npm run lint-coffee",
    "pretest": "npm run lint && npm run all lint",
    "precommit": "lint-staged",
    "precommit-lint": "eslint --fix",
    "prepush": "npm run stop-only",
    "stop-only": "stop-only packages --exclude-dir .cy --exclude-dir .projects --exclude-dir node_modules --exclude-dir dist --exclude-dir dist-test --exclude-dir fixtures --exclude-dir lib --exclude-dir bower_components",
    "bump": "node ./scripts/binary.js bump",
    "binary-build": "node ./scripts/binary.js build",
    "binary-zip": "node ./scripts/binary.js zip",
    "binary-upload": "node ./scripts/binary.js upload",
    "binary-deploy": "node ./scripts/binary.js deploy",
    "binary-deploy-linux": "./scripts/build-linux-binary.sh",
    "release": "gulp release",
    "test-mocha": "mocha --reporter spec scripts/spec.js",
    "test-mocha-snapshot": "mocha scripts/mocha-snapshot-spec.js"
  },
  "lint-staged": {
    "*.js": [
      "precommit-lint"
    ]
  },
  "devDependencies": {
    "@cypress/bumpercar": "^1.0.6",
    "@cypress/env-or-json-file": "^1.2.0",
    "@cypress/npm-run-all": "^4.0.4",
    "@cypress/questions-remain": "^1.0.1",
    "ansi-styles": "^3.1.0",
    "ascii-table": "0.0.9",
    "babel-eslint": "^7.2.3",
    "bluebird": "^3.4.5",
    "chai": "^4.0.2",
    "chalk": "^2.0.1",
    "check-more-types": "^2.24.0",
    "cloudflare-cli": "^2.1.0",
    "coffeelint": "^1.16.0",
    "common-tags": "^1.4.0",
    "debug": "^2.6.8",
    "del": "^3.0.0",
    "deps-ok": "^1.2.0",
    "electron-osx-sign": "^0.4.6",
    "eslint": "^4.5.0",
    "eslint-plugin-cypress-dev": "^1.0.0",
    "eslint-plugin-mocha": "^4.11.0",
    "eslint-plugin-react": "^7.3.0",
    "execa": "^0.8.0",
<<<<<<< HEAD
=======
    "execa-wrap": "^1.1.0",
>>>>>>> 8673393e
    "filesize": "^3.5.10",
    "fs-extra": "^2.1.2",
    "gulp": "^3.9.1",
    "gulp-awspublish": "^3.3.0",
    "gulp-coffee": "^2.3.4",
    "gulp-debug": "^3.1.0",
    "gulp-rename": "^1.2.2",
    "gulp-typescript": "^3.1.7",
    "human-interval": "^0.1.6",
    "husky": "^0.14.3",
    "inquirer": "^3.1.1",
    "konfig": "^0.2.1",
    "lazy-ass": "^1.6.0",
    "lint-staged": "^4.1.3",
    "lodash": "^4.17.4",
    "make-empty-github-commit": "^1.1.2",
    "mocha": "^3.5.0",
    "mocha-junit-reporter": "^1.13.0",
    "mocha-multi-reporters": "^1.1.5",
    "obfuscator": "^0.5.4",
    "parse-github-repo-url": "^1.4.1",
    "plist": "^2.1.0",
    "pluralize": "^6.0.0",
    "prefixed-list": "^1.0.1",
<<<<<<< HEAD
    "ramda": "^0.24.1",
=======
    "snap-shot-it": "^4.0.1",
>>>>>>> 8673393e
    "stop-only": "^1.1.0",
    "typescript": "^2.3.4",
    "vagrant": "0.0.1",
    "vinyl-paths": "^2.1.0"
  },
  "author": "Brian Mann",
  "license": "MIT",
  "homepage": "https://github.com/cypress-io/cypress",
  "repository": {
    "type": "git",
    "url": "https://github.com/cypress-io/cypress.git"
  },
  "bugs": {
    "url": "https://github.com/cypress-io/cypress/issues"
  }
}<|MERGE_RESOLUTION|>--- conflicted
+++ resolved
@@ -66,10 +66,7 @@
     "eslint-plugin-mocha": "^4.11.0",
     "eslint-plugin-react": "^7.3.0",
     "execa": "^0.8.0",
-<<<<<<< HEAD
-=======
     "execa-wrap": "^1.1.0",
->>>>>>> 8673393e
     "filesize": "^3.5.10",
     "fs-extra": "^2.1.2",
     "gulp": "^3.9.1",
@@ -94,11 +91,8 @@
     "plist": "^2.1.0",
     "pluralize": "^6.0.0",
     "prefixed-list": "^1.0.1",
-<<<<<<< HEAD
     "ramda": "^0.24.1",
-=======
     "snap-shot-it": "^4.0.1",
->>>>>>> 8673393e
     "stop-only": "^1.1.0",
     "typescript": "^2.3.4",
     "vagrant": "0.0.1",
