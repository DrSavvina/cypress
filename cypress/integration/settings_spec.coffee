md5 = require("md5")
{deferred, stubIpc} = require("../support/util")

describe "Settings", ->
  beforeEach ->
    @firstProjectName = "My-Fake-Project"

    cy
      .visit("/")
      .fixture("dashboard_tokens").as("dashboardTokens")
      .fixture("user").as("user")
      .fixture("config").as("config")
      .fixture("browsers").as("browsers")
      .fixture("projects").as("projects")
      .fixture("projects_statuses").as("projectStatuses")
      .fixture("runs").as("runs")
      .window().then (win) ->
        {@App} = win
        cy.stub(@App, "ipc").as("ipc")

        @getDashboardTokens = deferred()
        @getProjectStatuses = deferred()

        stubIpc(@App.ipc, {
          "get:options": (stub) => stub.resolves({})
          "get:current:user": (stub) => stub.resolves(@user)
          "updater:check": (stub) => stub.resolves(false)
          "get:projects": (stub) => stub.resolves(@projects)
          "get:project:statuses": (stub) => stub.returns(@getProjectStatuses.promise)
          "open:project": (stub) => stub.yields(null, @config)
<<<<<<< HEAD
          "get:ci:keys": (stub) => stub.returns(@getCiKeys.promise)
          "get:builds": (stub) => stub.resolves(@runs)
=======
          "get:dashboard:tokens": (stub) => stub.returns(@getDashboardTokens.promise)
          "get:builds": (stub) => stub.resolves(@builds)
>>>>>>> 1dd3d42d
          "get:orgs": (stub) => stub.resolves([])
        })

        @App.start()

  describe "any case / project is set up for ci", ->
    beforeEach ->
      @getProjectStatuses.resolve(@projectStatuses)
      cy
      .get(".projects-list a")
        .contains("My-Fake-Project").click()
      .get(".navbar-default")
      .get("a").contains("Settings").click()

    it "navigates to settings page", ->
      cy
        .location().its("hash").should("include", "config")

    it "highlight settings nav", ->
      cy
        .contains("a", "Settings").should("have.class", "active")

    it "collapses panels by default", ->
      cy.contains("Your project's configuration is displayed").should("not.exist")
      cy.contains("Dashboard Tokens allow you to").should("not.exist")
      cy.contains(@config.projectId).should("not.exist")

    describe "when config panel is opened", ->
      beforeEach ->
        cy.contains("Configuration").click()

      it "displays config section", ->
        cy.contains("Your project's configuration is displayed")

      it "displays legend in table", ->
        cy.get("table>tbody>tr").should("have.length", 5)

      it "wraps config line in proper classes", ->
        cy
          .get(".line").first().within ->
            cy
              .contains("animationDistanceThreshold").should("have.class", "key").end()
              .contains(":").should("have.class", "colon").end()
              .contains("5").should("have.class", "default").end()
              .contains(",").should("have.class", "comma")

      it "displays 'true' values", ->
        cy.get(".line").contains("true")

      it "displays 'null' values", ->
        cy.get(".line").contains("null")

      it "displays 'object' values for environmentVariables and hosts", ->
        cy
          .get(".nested").first()
            .contains("fixturesFolder")
          .get(".nested").eq(1)
            .contains("*.foobar.com")

      it "opens help link on click", ->
        cy
          .get(".fa-info-circle").first().click().then ->
            expect(@App.ipc).to.be.calledWith("external:open", "https://on.cypress.io/guides/configuration")

    describe "when project id panel is opened", ->
      beforeEach ->
        cy.contains("Project ID").click()

      it "displays project id section", ->
        cy.contains(@config.projectId)

    describe "when dashboard tokens panels is opened", ->
      beforeEach ->
        cy.contains("Dashboard Tokens").click()

      it "displays dashboard tokens section", ->
        cy.contains("Dashboard Tokens allow you to")

      it "opens ci guide when learn more is clicked", ->
        cy
          .get(".config-dashboard-tokens").contains("Learn More").click().then ->
            expect(@App.ipc).to.be.calledWith("external:open", "https://on.cypress.io/guides/continuous-integration")

      it "loads the project's dashboard tokens", ->
        expect(@App.ipc).to.be.calledWith("get:dashboard:tokens")

      it "shows spinner", ->
        cy.get(".config-dashboard-tokens .fa-spinner")

      it "opens admin project settings when dashboard tokens link is clicked", ->
        cy
          .get(".config-dashboard-tokens").contains("Add or Remove Dashboard Tokens").click().then ->
            expect(@App.ipc).to.be.calledWith("external:open", "https://on.cypress.io/dashboard/projects/#{@config.projectId}/settings")

      describe "when dashboard tokens load", ->
        beforeEach ->
          @getDashboardTokens.resolve(@dashboardTokens)

        it "displays first Dashboard Token", ->
          cy
            .get(".config-dashboard-tokens").contains("cypress run " + @dashboardTokens[0].id)

      describe "when there are no keys", ->
        beforeEach ->
          @getDashboardTokens.resolve([])

        it "does not display cypress run command", ->
          cy
            .get(".config-dashboard-tokens").should("not.contain", "cypress run")

    context "on config changes", ->
      beforeEach ->
        cy
          .then ->
            @config.clientUrl = "http://localhost:8888"
            @config.clientUrlDisplay = "http://localhost:8888"
            @config.browsers = @browsers
            @App.ipc.withArgs("open:project").yield(null, @config)

        cy.contains("Settings")
        cy.contains("Configuration").click()

      it "displays updated config", ->
        @config.resolved.baseUrl.value = "http://localhost:7777"

        @App.ipc.withArgs("open:project").yield(null, @config)

        cy.contains("http://localhost:7777")

      describe "errors", ->
        beforeEach ->
          @err = {
            message: "Port '2020' is already in use."
            name: "Error"
            port: 2020
            portInUse: true
            stack: "[object Object]↵  at Object.API.get (/Users/jennifer/Dev/Projects/cypress-app/lib/errors.coffee:55:15)↵  at Object.wrapper [as get] (/Users/jennifer/Dev/Projects/cypress-app/node_modules/lodash/lodash.js:4414:19)↵  at Server.portInUseErr (/Users/jennifer/Dev/Projects/cypress-app/lib/server.coffee:58:16)↵  at Server.onError (/Users/jennifer/Dev/Projects/cypress-app/lib/server.coffee:86:19)↵  at Server.g (events.js:273:16)↵  at emitOne (events.js:90:13)↵  at Server.emit (events.js:182:7)↵  at emitErrorNT (net.js:1253:8)↵  at _combinedTickCallback (internal/process/next_tick.js:74:11)↵  at process._tickDomainCallback (internal/process/next_tick.js:122:9)↵From previous event:↵    at fn (file:///Users/jennifer/Dev/Projects/cypress-core-desktop-gui/dist/app.js:57919:14)↵    at Object.appIpc [as ipc] (file:///Users/jennifer/Dev/Projects/cypress-core-desktop-gui/dist/app.js:57939:10)↵    at openProject (file:///Users/jennifer/Dev/Projects/cypress-core-desktop-gui/dist/app.js:59135:24)↵    at new Project (file:///Users/jennifer/Dev/Projects/cypress-core-desktop-gui/dist/app.js:58848:34)↵    at ReactCompositeComponentMixin._constructComponentWithoutOwner (file:///Users/jennifer/Dev/Projects/cypress-core-desktop-gui/dist/app.js:44052:27)↵    at ReactCompositeComponentMixin._constructComponent (file:///Users/jennifer/Dev/Projects/cypress-core-desktop-gui/dist/app.js:44034:21)↵    at ReactCompositeComponentMixin.mountComponent (file:///Users/jennifer/Dev/Projects/cypress-core-desktop-gui/dist/app.js:43953:21)↵    at Object.ReactReconciler.mountComponent (file:///Users/jennifer/Dev/Projects/cypress-core-desktop-gui/dist/app.js:51315:35)↵    at ReactCompositeComponentMixin.performInitialMount (file:///Users/jennifer/Dev/Projects/cypress-core-desktop-gui/dist/app.js:44129:34)↵    at ReactCompositeComponentMixin.mountComponent (file:///Users/jennifer/Dev/Projects/cypress-core-desktop-gui/dist/app.js:44016:21)↵    at Object.ReactReconciler.mountComponent (file:///Users/jennifer/Dev/Projects/cypress-core-desktop-gui/dist/app.js:51315:35)↵    at ReactDOMComponent.ReactMultiChild.Mixin._mountChildAtIndex (file:///Users/jennifer/Dev/Projects/cypress-core-desktop-gui/dist/app.js:50247:40)↵    at ReactDOMComponent.ReactMultiChild.Mixin._updateChildren (file:///Users/jennifer/Dev/Projects/cypress-core-desktop-gui/dist/app.js:50163:43)↵    at ReactDOMComponent.ReactMultiChild.Mixin.updateChildren (file:///Users/jennifer/Dev/Projects/cypress-core-desktop-gui/dist/app.js:50123:12)↵    at ReactDOMComponent.Mixin._updateDOMChildren (file:///Users/jennifer/Dev/Projects/cypress-core-desktop-gui/dist/app.js:45742:12)↵    at ReactDOMComponent.Mixin.updateComponent (file:///Users/jennifer/Dev/Projects/cypress-core-desktop-gui/dist/app.js:45571:10)↵    at ReactDOMComponent.Mixin.receiveComponent (file:///Users/jennifer/Dev/Projects/cypress-core-desktop-gui/dist/app.js:45527:10)↵    at Object.ReactReconciler.receiveComponent (file:///Users/jennifer/Dev/Projects/cypress-core-desktop-gui/dist/app.js:51396:22)↵    at ReactCompositeComponentMixin._updateRenderedComponent (file:///Users/jennifer/Dev/Projects/cypress-core-desktop-gui/dist/app.js:44547:23)"
            type: "PORT_IN_USE_SHORT"
          }

          @config.resolved.baseUrl.value = "http://localhost:7777"

          @App.ipc.withArgs("open:project").yield(null, @config)

          cy
            .contains("http://localhost:7777")
            .then ->
              @App.ipc.withArgs("open:project").yield(@err)

        it "displays errors", ->
          cy.contains("Can't start server")

        it "displays config after error is fixed", ->
          cy.contains("Can't start server").then ->
            @App.ipc.withArgs("open:project").yield(null, @config)
          cy.contains("Settings")

    context "on:focus:tests clicked", ->
      beforeEach ->
        cy
          .contains("Settings")
          .then =>
            @App.ipc.withArgs("on:focus:tests").yield()

      it "routes to specs page", ->
        cy
          .location().then (location) ->
            expect(location.href).to.include("projects")
            expect(location.href).to.include(md5(@projects[0].path))
            expect(location.href).to.include("specs")

  context "when project is not set up for CI", ->
    it "does not show ci Keys section when project has no id", ->
      @config.projectId = null
      @App.ipc.withArgs("open:project").yields(null, @config)
      @getProjectStatuses.resolve(@projectStatuses)
      cy
      cy.contains("h5", "Dashboard Tokens").should("not.exist")

    it "does not show ci Keys section when project is invalid", ->
      @projectStatuses[0].valid = false
      @getProjectStatuses.resolve(@projectStatuses)
      cy
      .get(".projects-list a")
        .contains("My-Fake-Project").click()
      .get(".navbar-default")
      .get("a").contains("Settings").click()

      cy.contains("h5", "Dashboard Tokens").should("not.exist")<|MERGE_RESOLUTION|>--- conflicted
+++ resolved
@@ -28,13 +28,8 @@
           "get:projects": (stub) => stub.resolves(@projects)
           "get:project:statuses": (stub) => stub.returns(@getProjectStatuses.promise)
           "open:project": (stub) => stub.yields(null, @config)
-<<<<<<< HEAD
-          "get:ci:keys": (stub) => stub.returns(@getCiKeys.promise)
+          "get:dashboard:tokens": (stub) => stub.returns(@getDashboardTokens.promise)
           "get:builds": (stub) => stub.resolves(@runs)
-=======
-          "get:dashboard:tokens": (stub) => stub.returns(@getDashboardTokens.promise)
-          "get:builds": (stub) => stub.resolves(@builds)
->>>>>>> 1dd3d42d
           "get:orgs": (stub) => stub.resolves([])
         })
 
