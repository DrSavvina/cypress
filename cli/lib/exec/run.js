--- conflicted
+++ resolved
@@ -9,11 +9,10 @@
   debug('processing run options')
   const args = ['--run-project', options.project]
 
-  /// / if key is set use that - else attempt to find it by env var
+  // if key is set use that - else attempt to find it by env var
   if (options.key == null) {
-    debug(
-      '--key is not set, looking up environment variable CYPRESS_RECORD_KEY'
-    )
+    debug('--key is not set, looking up environment variable CYPRESS_RECORD_KEY')
+
     options.key = process.env.CYPRESS_RECORD_KEY || process.env.CYPRESS_CI_KEY
   }
 
@@ -29,36 +28,36 @@
     args.push('--port', options.port)
   }
 
-  /// / if we have a specific spec push that into the args
+  // if we have a specific spec push that into the args
   if (options.spec) {
     args.push('--spec', options.spec)
   }
 
-  /// / if we have a specific reporter push that into the args
+  // if we have a specific reporter push that into the args
   if (options.reporter) {
     args.push('--reporter', options.reporter)
   }
 
-  /// / if we have a specific reporter push that into the args
+  // if we have a specific reporter push that into the args
   if (options.reporterOptions) {
     args.push('--reporter-options', options.reporterOptions)
   }
 
   if (options.ci) {
-    /// / push to display the deprecation message
+    // push to display the deprecation message
     args.push('--ci')
 
-    /// / also automatically record
+    // also automatically record
     args.push('--record', true)
   }
 
-  /// / if we have a key assume we're in record mode
+  // if we have a key assume we're in record mode
   if (options.key) {
     args.push('--key', options.key)
   }
 
-  /// / if record is defined and we're not
-  /// / already in ci mode, then send it up
+  // if record is defined and we're not
+  // already in ci mode, then send it up
   if (options.record != null && !options.ci) {
     args.push('--record', options.record)
   }
@@ -96,6 +95,7 @@
 
 module.exports = {
   processRunOptions,
+
   // resolves with the number of failed tests
   start (options = {}) {
     _.defaults(options, {
@@ -106,9 +106,6 @@
       project: process.cwd(),
     })
 
-<<<<<<< HEAD
-    return verify.start().then(run(options))
-=======
     function run () {
       const args = processRunOptions(options)
 
@@ -125,6 +122,5 @@
 
     return verify.start()
     .then(run)
->>>>>>> 5e0e5aab
   },
 }