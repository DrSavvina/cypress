--- conflicted
+++ resolved
@@ -14,25 +14,12 @@
 const state = require('./state')
 const unzip = require('./unzip')
 const logger = require('../logger')
-<<<<<<< HEAD
 const la = require('lazy-ass')
 const is = require('check-more-types')
+const { throwFormErrorText, errors } = require('../errors')
 
 debug('write stream isTTY', process.stdout.isTTY)
 debug('write stream columns', process.stdout.columns)
-
-const alreadyInstalledMsg = (installedVersion, needVersion) => {
-  logger.log(chalk.yellow(stripIndent`
-    Cypress ${chalk.cyan(needVersion)} is already installed. Skipping installation.
-  `))
-
-  logger.log()
-
-  logger.log(chalk.gray(stripIndent`
-    Pass the ${chalk.white('--force')} option if you'd like to reinstall anyway.
-  `))
-=======
-const { throwFormErrorText, errors } = require('../errors')
 
 const alreadyInstalledMsg = () => {
   if (!util.isPostInstall()) {
@@ -42,7 +29,6 @@
         Pass the ${chalk.yellow('--force')} option if you'd like to reinstall anyway.
     `)
   }
->>>>>>> 0a4740ad
 }
 
 const displayCompletionMsg = () => {
@@ -90,7 +76,6 @@
   logger.log(`Installing Cypress ${chalk.gray(`(version: ${version})`)}`)
   logger.log()
 
-<<<<<<< HEAD
   const progessify = (task, title) => {
     // return higher order function
     return (percentComplete, remaining) => {
@@ -117,8 +102,6 @@
         : verbose,
   }
 
-=======
->>>>>>> 0a4740ad
   const tasks = new Listr([
     {
       title: util.titleize('Downloading Cypress'),
